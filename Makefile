--- conflicted
+++ resolved
@@ -30,11 +30,6 @@
 help: ## Display this help screen
 	@grep -h -E '^[a-zA-Z_-]+:.*?## .*$$' $(MAKEFILE_LIST) | awk 'BEGIN {FS = ":.*?## "}; {printf "\033[36m%-30s\033[0m %s\n", $$1, $$2}'
 
-<<<<<<< HEAD
-goversion ?= "1.16"
-test_version: ## Run tests inside Docker with given version (defaults to 1.16 oldest supported). Example: make test_version goversion=1.16
-=======
 goversion ?= "1.17"
 test_version: ## Run tests inside Docker with given version (defaults to 1.17 oldest supported). Example: make test_version goversion=1.17
->>>>>>> aad765a5
 	@docker run --rm -it -v $(shell pwd):/project golang:$(goversion) /bin/sh -c "cd /project && make init check"