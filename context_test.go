--- conflicted
+++ resolved
@@ -446,26 +446,6 @@
 	assert.Contains(t, rec.Header().Get(HeaderSetCookie), "labstack.com")
 	assert.Contains(t, rec.Header().Get(HeaderSetCookie), "Secure")
 	assert.Contains(t, rec.Header().Get(HeaderSetCookie), "HttpOnly")
-<<<<<<< HEAD
-}
-
-func TestContextPathParam(t *testing.T) {
-	e := New()
-	req := httptest.NewRequest(http.MethodGet, "/", nil)
-	c := e.NewContext(req, nil).(*DefaultContext)
-
-	params := &PathParams{
-		{Name: "uid", Value: "101"},
-		{Name: "fid", Value: "501"},
-	}
-	// ParamNames
-	c.pathParams = params
-	assert.EqualValues(t, *params, c.PathParams())
-
-	// Param
-	assert.Equal(t, "501", c.PathParam("fid"))
-	assert.Equal(t, "", c.PathParam("undefined"))
-=======
 }
 
 func TestContext_PathParams(t *testing.T) {
@@ -604,7 +584,6 @@
 			assert.EqualValues(t, tc.expect, c.PathParamDefault(tc.whenParamName, tc.whenDefaultValue))
 		})
 	}
->>>>>>> aad765a5
 }
 
 func TestContextGetAndSetParam(t *testing.T) {
@@ -686,19 +665,11 @@
 	// FormValue
 	assert.Equal(t, "Jon Snow", c.FormValue("name"))
 	assert.Equal(t, "jon@labstack.com", c.FormValue("email"))
-<<<<<<< HEAD
 
 	// FormValueDefault
 	assert.Equal(t, "Jon Snow", c.FormValueDefault("name", "nope"))
 	assert.Equal(t, "default", c.FormValueDefault("missing", "default"))
 
-=======
-
-	// FormValueDefault
-	assert.Equal(t, "Jon Snow", c.FormValueDefault("name", "nope"))
-	assert.Equal(t, "default", c.FormValueDefault("missing", "default"))
-
->>>>>>> aad765a5
 	// FormValues
 	values, err := c.FormValues()
 	if assert.NoError(t, err) {
@@ -831,21 +802,6 @@
 		},
 	}
 
-<<<<<<< HEAD
-	// QueryParam
-	assert.Equal(t, "Jon Snow", c.QueryParam("name"))
-	assert.Equal(t, "jon@labstack.com", c.QueryParam("email"))
-
-	// QueryParamDefault
-	assert.Equal(t, "Jon Snow", c.QueryParamDefault("name", "nope"))
-	assert.Equal(t, "default", c.QueryParamDefault("missing", "default"))
-
-	// QueryParams
-	assert.Equal(t, url.Values{
-		"name":  []string{"Jon Snow"},
-		"email": []string{"jon@labstack.com"},
-	}, c.QueryParams())
-=======
 	for _, tc := range testCases {
 		t.Run(tc.name, func(t *testing.T) {
 			req := httptest.NewRequest(http.MethodGet, tc.givenURL, nil)
@@ -855,7 +811,6 @@
 			assert.Equal(t, tc.expect, c.QueryParamDefault(tc.whenParamName, tc.whenDefaultValue))
 		})
 	}
->>>>>>> aad765a5
 }
 
 func TestContextFormFile(t *testing.T) {
