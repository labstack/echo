package echo

import (
	"encoding/json"
	"encoding/xml"
	"errors"
	"fmt"
	"net/http"
	"reflect"
	"strconv"
	"strings"
)

type (
	// Binder is the interface that wraps the Bind method.
	Binder interface {
		Bind(i interface{}, c Context) error
	}

	// DefaultBinder is the default implementation of the Binder interface.
	DefaultBinder struct{}

	// BindUnmarshaler is the interface used to wrap the UnmarshalParam method.
	BindUnmarshaler interface {
		// UnmarshalParam decodes and assigns a value from an form or query param.
		UnmarshalParam(param string) error
	}
)

// Bind implements the `Binder#Bind` function.
func (b *DefaultBinder) Bind(i interface{}, c Context) (err error) {
	req := c.Request()
	if req.ContentLength == 0 {
		if req.Method == GET || req.Method == DELETE {
			if err = b.bindData(i, c.QueryParams(), "query"); err != nil {
				return NewHTTPError(http.StatusBadRequest, err.Error()).SetInternal(err)
			}
			return
		}
		return NewHTTPError(http.StatusBadRequest, "Request body can't be empty")
	}
	ctype := req.Header.Get(HeaderContentType)
	switch {
	case strings.HasPrefix(ctype, MIMEApplicationJSON):
		if err = json.NewDecoder(req.Body).Decode(i); err != nil {
			if ute, ok := err.(*json.UnmarshalTypeError); ok {
				return NewHTTPError(http.StatusBadRequest, fmt.Sprintf("Unmarshal type error: expected=%v, got=%v, field=%v, offset=%v", ute.Type, ute.Value, ute.Field, ute.Offset)).SetInternal(err)
			} else if se, ok := err.(*json.SyntaxError); ok {
<<<<<<< HEAD
				return NewHTTPError(http.StatusBadRequest, fmt.Sprintf("Syntax error: offset=%v, error=%v", se.Offset, se.Error())).SetInternal(err)
			} else {
				return NewHTTPError(http.StatusBadRequest, err.Error()).SetInternal(err)
=======
				return NewHTTPError(http.StatusBadRequest, fmt.Sprintf("Syntax error: offset=%v, error=%v", se.Offset, se.Error()))
>>>>>>> a2d4cb9c
			}
			return NewHTTPError(http.StatusBadRequest, err.Error())
		}
	case strings.HasPrefix(ctype, MIMEApplicationXML), strings.HasPrefix(ctype, MIMETextXML):
		if err = xml.NewDecoder(req.Body).Decode(i); err != nil {
			if ute, ok := err.(*xml.UnsupportedTypeError); ok {
				return NewHTTPError(http.StatusBadRequest, fmt.Sprintf("Unsupported type error: type=%v, error=%v", ute.Type, ute.Error())).SetInternal(err)
			} else if se, ok := err.(*xml.SyntaxError); ok {
<<<<<<< HEAD
				return NewHTTPError(http.StatusBadRequest, fmt.Sprintf("Syntax error: line=%v, error=%v", se.Line, se.Error())).SetInternal(err)
			} else {
				return NewHTTPError(http.StatusBadRequest, err.Error()).SetInternal(err)
=======
				return NewHTTPError(http.StatusBadRequest, fmt.Sprintf("Syntax error: line=%v, error=%v", se.Line, se.Error()))
>>>>>>> a2d4cb9c
			}
			return NewHTTPError(http.StatusBadRequest, err.Error())
		}
	case strings.HasPrefix(ctype, MIMEApplicationForm), strings.HasPrefix(ctype, MIMEMultipartForm):
		params, err := c.FormParams()
		if err != nil {
			return NewHTTPError(http.StatusBadRequest, err.Error()).SetInternal(err)
		}
		if err = b.bindData(i, params, "form"); err != nil {
			return NewHTTPError(http.StatusBadRequest, err.Error()).SetInternal(err)
		}
	default:
		return ErrUnsupportedMediaType
	}
	return
}

func (b *DefaultBinder) bindData(ptr interface{}, data map[string][]string, tag string) error {
	typ := reflect.TypeOf(ptr).Elem()
	val := reflect.ValueOf(ptr).Elem()

	if typ.Kind() != reflect.Struct {
		return errors.New("binding element must be a struct")
	}

	for i := 0; i < typ.NumField(); i++ {
		typeField := typ.Field(i)
		structField := val.Field(i)
		if !structField.CanSet() {
			continue
		}
		structFieldKind := structField.Kind()
		inputFieldName := typeField.Tag.Get(tag)

		if inputFieldName == "" {
			inputFieldName = typeField.Name
			// If tag is nil, we inspect if the field is a struct.
			if _, ok := bindUnmarshaler(structField); !ok && structFieldKind == reflect.Struct {
				if err := b.bindData(structField.Addr().Interface(), data, tag); err != nil {
					return err
				}
				continue
			}
		}

		inputValue, exists := data[inputFieldName]
		if !exists {
			// Go json.Unmarshal supports case insensitive binding.  However the
			// url params are bound case sensitive which is inconsistent.  To
			// fix this we must check all of the map values in a
			// case-insensitive search.
			inputFieldName = strings.ToLower(inputFieldName)
			for k, v := range data {
				if strings.ToLower(k) == inputFieldName {
					inputValue = v
					exists = true
					break
				}
			}
		}

		if !exists {
			continue
		}

		// Call this first, in case we're dealing with an alias to an array type
		if ok, err := unmarshalField(typeField.Type.Kind(), inputValue[0], structField); ok {
			if err != nil {
				return err
			}
			continue
		}

		numElems := len(inputValue)
		if structFieldKind == reflect.Slice && numElems > 0 {
			sliceOf := structField.Type().Elem().Kind()
			slice := reflect.MakeSlice(structField.Type(), numElems, numElems)
			for j := 0; j < numElems; j++ {
				if err := setWithProperType(sliceOf, inputValue[j], slice.Index(j)); err != nil {
					return err
				}
			}
			val.Field(i).Set(slice)
		} else if err := setWithProperType(typeField.Type.Kind(), inputValue[0], structField); err != nil {
			return err

		}
	}
	return nil
}

func setWithProperType(valueKind reflect.Kind, val string, structField reflect.Value) error {
	// But also call it here, in case we're dealing with an array of BindUnmarshalers
	if ok, err := unmarshalField(valueKind, val, structField); ok {
		return err
	}

	switch valueKind {
	case reflect.Ptr:
		return setWithProperType(structField.Elem().Kind(), val, structField.Elem())
	case reflect.Int:
		return setIntField(val, 0, structField)
	case reflect.Int8:
		return setIntField(val, 8, structField)
	case reflect.Int16:
		return setIntField(val, 16, structField)
	case reflect.Int32:
		return setIntField(val, 32, structField)
	case reflect.Int64:
		return setIntField(val, 64, structField)
	case reflect.Uint:
		return setUintField(val, 0, structField)
	case reflect.Uint8:
		return setUintField(val, 8, structField)
	case reflect.Uint16:
		return setUintField(val, 16, structField)
	case reflect.Uint32:
		return setUintField(val, 32, structField)
	case reflect.Uint64:
		return setUintField(val, 64, structField)
	case reflect.Bool:
		return setBoolField(val, structField)
	case reflect.Float32:
		return setFloatField(val, 32, structField)
	case reflect.Float64:
		return setFloatField(val, 64, structField)
	case reflect.String:
		structField.SetString(val)
	default:
		return errors.New("unknown type")
	}
	return nil
}

func unmarshalField(valueKind reflect.Kind, val string, field reflect.Value) (bool, error) {
	switch valueKind {
	case reflect.Ptr:
		return unmarshalFieldPtr(val, field)
	default:
		return unmarshalFieldNonPtr(val, field)
	}
}

// bindUnmarshaler attempts to unmarshal a reflect.Value into a BindUnmarshaler
func bindUnmarshaler(field reflect.Value) (BindUnmarshaler, bool) {
	ptr := reflect.New(field.Type())
	if ptr.CanInterface() {
		iface := ptr.Interface()
		if unmarshaler, ok := iface.(BindUnmarshaler); ok {
			return unmarshaler, ok
		}
	}
	return nil, false
}

func unmarshalFieldNonPtr(value string, field reflect.Value) (bool, error) {
	if unmarshaler, ok := bindUnmarshaler(field); ok {
		err := unmarshaler.UnmarshalParam(value)
		field.Set(reflect.ValueOf(unmarshaler).Elem())
		return true, err
	}
	return false, nil
}

func unmarshalFieldPtr(value string, field reflect.Value) (bool, error) {
	if field.IsNil() {
		// Initialize the pointer to a nil value
		field.Set(reflect.New(field.Type().Elem()))
	}
	return unmarshalFieldNonPtr(value, field.Elem())
}

func setIntField(value string, bitSize int, field reflect.Value) error {
	if value == "" {
		value = "0"
	}
	intVal, err := strconv.ParseInt(value, 10, bitSize)
	if err == nil {
		field.SetInt(intVal)
	}
	return err
}

func setUintField(value string, bitSize int, field reflect.Value) error {
	if value == "" {
		value = "0"
	}
	uintVal, err := strconv.ParseUint(value, 10, bitSize)
	if err == nil {
		field.SetUint(uintVal)
	}
	return err
}

func setBoolField(value string, field reflect.Value) error {
	if value == "" {
		value = "false"
	}
	boolVal, err := strconv.ParseBool(value)
	if err == nil {
		field.SetBool(boolVal)
	}
	return err
}

func setFloatField(value string, bitSize int, field reflect.Value) error {
	if value == "" {
		value = "0.0"
	}
	floatVal, err := strconv.ParseFloat(value, bitSize)
	if err == nil {
		field.SetFloat(floatVal)
	}
	return err
}<|MERGE_RESOLUTION|>--- conflicted
+++ resolved
@@ -46,13 +46,9 @@
 			if ute, ok := err.(*json.UnmarshalTypeError); ok {
 				return NewHTTPError(http.StatusBadRequest, fmt.Sprintf("Unmarshal type error: expected=%v, got=%v, field=%v, offset=%v", ute.Type, ute.Value, ute.Field, ute.Offset)).SetInternal(err)
 			} else if se, ok := err.(*json.SyntaxError); ok {
-<<<<<<< HEAD
 				return NewHTTPError(http.StatusBadRequest, fmt.Sprintf("Syntax error: offset=%v, error=%v", se.Offset, se.Error())).SetInternal(err)
 			} else {
 				return NewHTTPError(http.StatusBadRequest, err.Error()).SetInternal(err)
-=======
-				return NewHTTPError(http.StatusBadRequest, fmt.Sprintf("Syntax error: offset=%v, error=%v", se.Offset, se.Error()))
->>>>>>> a2d4cb9c
 			}
 			return NewHTTPError(http.StatusBadRequest, err.Error())
 		}
@@ -61,13 +57,9 @@
 			if ute, ok := err.(*xml.UnsupportedTypeError); ok {
 				return NewHTTPError(http.StatusBadRequest, fmt.Sprintf("Unsupported type error: type=%v, error=%v", ute.Type, ute.Error())).SetInternal(err)
 			} else if se, ok := err.(*xml.SyntaxError); ok {
-<<<<<<< HEAD
 				return NewHTTPError(http.StatusBadRequest, fmt.Sprintf("Syntax error: line=%v, error=%v", se.Line, se.Error())).SetInternal(err)
 			} else {
 				return NewHTTPError(http.StatusBadRequest, err.Error()).SetInternal(err)
-=======
-				return NewHTTPError(http.StatusBadRequest, fmt.Sprintf("Syntax error: line=%v, error=%v", se.Line, se.Error()))
->>>>>>> a2d4cb9c
 			}
 			return NewHTTPError(http.StatusBadRequest, err.Error())
 		}
