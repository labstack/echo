package echo

import (
	"github.com/stretchr/testify/assert"
	"io/fs"
	"io/ioutil"
	"net/http"
	"net/http/httptest"
	"os"
	"strings"
	"testing"
)

func TestGroup_withoutRouteWillNotExecuteMiddleware(t *testing.T) {
	e := New()

	called := false
	mw := func(next HandlerFunc) HandlerFunc {
		return func(c Context) error {
			called = true
			return c.NoContent(http.StatusTeapot)
		}
	}
	// even though group has middleware it will not be executed when there are no routes under that group
	_ = e.Group("/group", mw)

	status, body := request(http.MethodGet, "/group/nope", e)
	assert.Equal(t, http.StatusNotFound, status)
	assert.Equal(t, `{"message":"Not Found"}`+"\n", body)

	assert.False(t, called)
}

func TestGroup_withRoutesWillNotExecuteMiddlewareFor404(t *testing.T) {
	e := New()

	called := false
	mw := func(next HandlerFunc) HandlerFunc {
		return func(c Context) error {
			called = true
			return c.NoContent(http.StatusTeapot)
		}
	}
	// even though group has middleware and routes when we have no match on some route the middlewares for that
	// group will not be executed
	g := e.Group("/group", mw)
	g.GET("/yes", handlerFunc)

	status, body := request(http.MethodGet, "/group/nope", e)
	assert.Equal(t, http.StatusNotFound, status)
	assert.Equal(t, `{"message":"Not Found"}`+"\n", body)

	assert.False(t, called)
}

func TestGroup_multiLevelGroup(t *testing.T) {
	e := New()

	api := e.Group("/api")
	users := api.Group("/users")
	users.GET("/activate", func(c Context) error {
		return c.String(http.StatusTeapot, "OK")
	})

	status, body := request(http.MethodGet, "/api/users/activate", e)
	assert.Equal(t, http.StatusTeapot, status)
	assert.Equal(t, `OK`, body)
}

func TestGroupFile(t *testing.T) {
	e := New()
	g := e.Group("/group")
	g.File("/walle", "_fixture/images/walle.png")
	expectedData, err := ioutil.ReadFile("_fixture/images/walle.png")
	assert.Nil(t, err)
	req := httptest.NewRequest(http.MethodGet, "/group/walle", nil)
	rec := httptest.NewRecorder()
	e.ServeHTTP(rec, req)
	assert.Equal(t, http.StatusOK, rec.Code)
	assert.Equal(t, expectedData, rec.Body.Bytes())
}

func TestGroupRouteMiddleware(t *testing.T) {
	// Ensure middleware slices are not re-used
	e := New()
	g := e.Group("/group")
	h := func(Context) error { return nil }
	m1 := func(next HandlerFunc) HandlerFunc {
		return func(c Context) error {
			return next(c)
		}
	}
	m2 := func(next HandlerFunc) HandlerFunc {
		return func(c Context) error {
			return next(c)
		}
	}
	m3 := func(next HandlerFunc) HandlerFunc {
		return func(c Context) error {
			return next(c)
		}
	}
	m4 := func(next HandlerFunc) HandlerFunc {
		return func(c Context) error {
			return c.NoContent(404)
		}
	}
	m5 := func(next HandlerFunc) HandlerFunc {
		return func(c Context) error {
			return c.NoContent(405)
		}
	}
	g.Use(m1, m2, m3)
	g.GET("/404", h, m4)
	g.GET("/405", h, m5)

	c, _ := request(http.MethodGet, "/group/404", e)
	assert.Equal(t, 404, c)
	c, _ = request(http.MethodGet, "/group/405", e)
	assert.Equal(t, 405, c)
}

func TestGroupRouteMiddlewareWithMatchAny(t *testing.T) {
	// Ensure middleware and match any routes do not conflict
	e := New()
	g := e.Group("/group")
	m1 := func(next HandlerFunc) HandlerFunc {
		return func(c Context) error {
			return next(c)
		}
	}
	m2 := func(next HandlerFunc) HandlerFunc {
		return func(c Context) error {
			return c.String(http.StatusOK, c.RouteInfo().Path())
		}
	}
	h := func(c Context) error {
		return c.String(http.StatusOK, c.RouteInfo().Path())
	}
	g.Use(m1)
	g.GET("/help", h, m2)
	g.GET("/*", h, m2)
	g.GET("", h, m2)
	e.GET("unrelated", h, m2)
	e.GET("*", h, m2)

	_, m := request(http.MethodGet, "/group/help", e)
	assert.Equal(t, "/group/help", m)
	_, m = request(http.MethodGet, "/group/help/other", e)
	assert.Equal(t, "/group/*", m)
	_, m = request(http.MethodGet, "/group/404", e)
	assert.Equal(t, "/group/*", m)
	_, m = request(http.MethodGet, "/group", e)
	assert.Equal(t, "/group", m)
	_, m = request(http.MethodGet, "/other", e)
	assert.Equal(t, "/*", m)
	_, m = request(http.MethodGet, "/", e)
	assert.Equal(t, "/*", m)

}

func TestGroup_CONNECT(t *testing.T) {
	e := New()

	users := e.Group("/users")
	ri := users.CONNECT("/activate", func(c Context) error {
		return c.String(http.StatusTeapot, "OK")
	})

	assert.Equal(t, http.MethodConnect, ri.Method())
	assert.Equal(t, "/users/activate", ri.Path())
	assert.Equal(t, http.MethodConnect+":/users/activate", ri.Name())
	assert.Nil(t, ri.Params())

	status, body := request(http.MethodConnect, "/users/activate", e)
	assert.Equal(t, http.StatusTeapot, status)
	assert.Equal(t, `OK`, body)
}

func TestGroup_DELETE(t *testing.T) {
	e := New()

	users := e.Group("/users")
	ri := users.DELETE("/activate", func(c Context) error {
		return c.String(http.StatusTeapot, "OK")
	})

	assert.Equal(t, http.MethodDelete, ri.Method())
	assert.Equal(t, "/users/activate", ri.Path())
	assert.Equal(t, http.MethodDelete+":/users/activate", ri.Name())
	assert.Nil(t, ri.Params())

	status, body := request(http.MethodDelete, "/users/activate", e)
	assert.Equal(t, http.StatusTeapot, status)
	assert.Equal(t, `OK`, body)
}

func TestGroup_HEAD(t *testing.T) {
	e := New()

	users := e.Group("/users")
	ri := users.HEAD("/activate", func(c Context) error {
		return c.String(http.StatusTeapot, "OK")
	})

	assert.Equal(t, http.MethodHead, ri.Method())
	assert.Equal(t, "/users/activate", ri.Path())
	assert.Equal(t, http.MethodHead+":/users/activate", ri.Name())
	assert.Nil(t, ri.Params())

	status, body := request(http.MethodHead, "/users/activate", e)
	assert.Equal(t, http.StatusTeapot, status)
	assert.Equal(t, `OK`, body)
}

func TestGroup_OPTIONS(t *testing.T) {
	e := New()

	users := e.Group("/users")
	ri := users.OPTIONS("/activate", func(c Context) error {
		return c.String(http.StatusTeapot, "OK")
	})

	assert.Equal(t, http.MethodOptions, ri.Method())
	assert.Equal(t, "/users/activate", ri.Path())
	assert.Equal(t, http.MethodOptions+":/users/activate", ri.Name())
	assert.Nil(t, ri.Params())

	status, body := request(http.MethodOptions, "/users/activate", e)
	assert.Equal(t, http.StatusTeapot, status)
	assert.Equal(t, `OK`, body)
}

func TestGroup_PATCH(t *testing.T) {
	e := New()

	users := e.Group("/users")
	ri := users.PATCH("/activate", func(c Context) error {
		return c.String(http.StatusTeapot, "OK")
	})

	assert.Equal(t, http.MethodPatch, ri.Method())
	assert.Equal(t, "/users/activate", ri.Path())
	assert.Equal(t, http.MethodPatch+":/users/activate", ri.Name())
	assert.Nil(t, ri.Params())

	status, body := request(http.MethodPatch, "/users/activate", e)
	assert.Equal(t, http.StatusTeapot, status)
	assert.Equal(t, `OK`, body)
}

func TestGroup_POST(t *testing.T) {
	e := New()

	users := e.Group("/users")
	ri := users.POST("/activate", func(c Context) error {
		return c.String(http.StatusTeapot, "OK")
	})

	assert.Equal(t, http.MethodPost, ri.Method())
	assert.Equal(t, "/users/activate", ri.Path())
	assert.Equal(t, http.MethodPost+":/users/activate", ri.Name())
	assert.Nil(t, ri.Params())

	status, body := request(http.MethodPost, "/users/activate", e)
	assert.Equal(t, http.StatusTeapot, status)
	assert.Equal(t, `OK`, body)
}

func TestGroup_PUT(t *testing.T) {
	e := New()

	users := e.Group("/users")
	ri := users.PUT("/activate", func(c Context) error {
		return c.String(http.StatusTeapot, "OK")
	})

	assert.Equal(t, http.MethodPut, ri.Method())
	assert.Equal(t, "/users/activate", ri.Path())
	assert.Equal(t, http.MethodPut+":/users/activate", ri.Name())
	assert.Nil(t, ri.Params())

	status, body := request(http.MethodPut, "/users/activate", e)
	assert.Equal(t, http.StatusTeapot, status)
	assert.Equal(t, `OK`, body)
}

func TestGroup_TRACE(t *testing.T) {
	e := New()

	users := e.Group("/users")
	ri := users.TRACE("/activate", func(c Context) error {
		return c.String(http.StatusTeapot, "OK")
	})

	assert.Equal(t, http.MethodTrace, ri.Method())
	assert.Equal(t, "/users/activate", ri.Path())
	assert.Equal(t, http.MethodTrace+":/users/activate", ri.Name())
	assert.Nil(t, ri.Params())

	status, body := request(http.MethodTrace, "/users/activate", e)
	assert.Equal(t, http.StatusTeapot, status)
	assert.Equal(t, `OK`, body)
}

<<<<<<< HEAD
=======
func TestGroup_RouteNotFound(t *testing.T) {
	var testCases = []struct {
		name        string
		whenURL     string
		expectRoute interface{}
		expectCode  int
	}{
		{
			name:        "404, route to static not found handler /group/a/c/xx",
			whenURL:     "/group/a/c/xx",
			expectRoute: "GET /group/a/c/xx",
			expectCode:  http.StatusNotFound,
		},
		{
			name:        "404, route to path param not found handler /group/a/:file",
			whenURL:     "/group/a/echo.exe",
			expectRoute: "GET /group/a/:file",
			expectCode:  http.StatusNotFound,
		},
		{
			name:        "404, route to any not found handler /group/*",
			whenURL:     "/group/b/echo.exe",
			expectRoute: "GET /group/*",
			expectCode:  http.StatusNotFound,
		},
		{
			name:        "200, route /group/a/c/df to /group/a/c/df",
			whenURL:     "/group/a/c/df",
			expectRoute: "GET /group/a/c/df",
			expectCode:  http.StatusOK,
		},
	}

	for _, tc := range testCases {
		t.Run(tc.name, func(t *testing.T) {
			e := New()
			g := e.Group("/group")

			okHandler := func(c Context) error {
				return c.String(http.StatusOK, c.Request().Method+" "+c.Path())
			}
			notFoundHandler := func(c Context) error {
				return c.String(http.StatusNotFound, c.Request().Method+" "+c.Path())
			}

			g.GET("/", okHandler)
			g.GET("/a/c/df", okHandler)
			g.GET("/a/b*", okHandler)
			g.PUT("/*", okHandler)

			g.RouteNotFound("/a/c/xx", notFoundHandler)  // static
			g.RouteNotFound("/a/:file", notFoundHandler) // param
			g.RouteNotFound("/*", notFoundHandler)       // any

			req := httptest.NewRequest(http.MethodGet, tc.whenURL, nil)
			rec := httptest.NewRecorder()

			e.ServeHTTP(rec, req)

			assert.Equal(t, tc.expectCode, rec.Code)
			assert.Equal(t, tc.expectRoute, rec.Body.String())
		})
	}
}

>>>>>>> aad765a5
func TestGroup_Any(t *testing.T) {
	e := New()

	users := e.Group("/users")
	ris := users.Any("/activate", func(c Context) error {
		return c.String(http.StatusTeapot, "OK")
	})
	assert.Len(t, ris, 11)

	for _, m := range methods {
		status, body := request(m, "/users/activate", e)
		assert.Equal(t, http.StatusTeapot, status)
		assert.Equal(t, `OK`, body)
	}
}

func TestGroup_AnyWithErrors(t *testing.T) {
	e := New()

	users := e.Group("/users")
	users.GET("/activate", func(c Context) error {
		return c.String(http.StatusOK, "OK")
	})

	errs := func() (errs []error) {
		defer func() {
			if r := recover(); r != nil {
				if tmpErr, ok := r.([]error); ok {
					errs = tmpErr
					return
				}
				panic(r)
			}
		}()

		users.Any("/activate", func(c Context) error {
			return c.String(http.StatusTeapot, "OK")
		})
		return nil
	}()
	assert.Len(t, errs, 1)
	assert.EqualError(t, errs[0], "GET /users/activate: adding duplicate route (same method+path) is not allowed")

	for _, m := range methods {
		status, body := request(m, "/users/activate", e)

		expect := http.StatusTeapot
		if m == http.MethodGet {
			expect = http.StatusOK
		}
		assert.Equal(t, expect, status)
		assert.Equal(t, `OK`, body)
	}
}

func TestGroup_Match(t *testing.T) {
	e := New()

	myMethods := []string{http.MethodGet, http.MethodPost}
	users := e.Group("/users")
	ris := users.Match(myMethods, "/activate", func(c Context) error {
		return c.String(http.StatusTeapot, "OK")
	})
	assert.Len(t, ris, 2)

	for _, m := range myMethods {
		status, body := request(m, "/users/activate", e)
		assert.Equal(t, http.StatusTeapot, status)
		assert.Equal(t, `OK`, body)
	}
}

func TestGroup_MatchWithErrors(t *testing.T) {
	e := New()

	users := e.Group("/users")
	users.GET("/activate", func(c Context) error {
		return c.String(http.StatusOK, "OK")
	})
	myMethods := []string{http.MethodGet, http.MethodPost}

	errs := func() (errs []error) {
		defer func() {
			if r := recover(); r != nil {
				if tmpErr, ok := r.([]error); ok {
					errs = tmpErr
					return
				}
				panic(r)
			}
		}()

		users.Match(myMethods, "/activate", func(c Context) error {
			return c.String(http.StatusTeapot, "OK")
		})
		return nil
	}()
	assert.Len(t, errs, 1)
	assert.EqualError(t, errs[0], "GET /users/activate: adding duplicate route (same method+path) is not allowed")

	for _, m := range myMethods {
		status, body := request(m, "/users/activate", e)

		expect := http.StatusTeapot
		if m == http.MethodGet {
			expect = http.StatusOK
		}
		assert.Equal(t, expect, status)
		assert.Equal(t, `OK`, body)
	}
}

func TestGroup_Static(t *testing.T) {
	e := New()

	g := e.Group("/books")
	ri := g.Static("/download", "_fixture")
	assert.Equal(t, http.MethodGet, ri.Method())
	assert.Equal(t, "/books/download*", ri.Path())
	assert.Equal(t, "GET:/books/download*", ri.Name())
	assert.Equal(t, []string{"*"}, ri.Params())

	req := httptest.NewRequest(http.MethodGet, "/books/download/index.html", nil)
	rec := httptest.NewRecorder()
	e.ServeHTTP(rec, req)

	assert.Equal(t, http.StatusOK, rec.Code)
	body := rec.Body.String()
	assert.True(t, strings.HasPrefix(body, "<!doctype html>"))
}

func TestGroup_StaticMultiTest(t *testing.T) {
	var testCases = []struct {
		name                 string
		givenPrefix          string
		givenRoot            string
		whenURL              string
		expectStatus         int
		expectHeaderLocation string
		expectBodyStartsWith string
	}{
		{
			name:                 "ok",
			givenPrefix:          "/images",
			givenRoot:            "_fixture/images",
			whenURL:              "/test/images/walle.png",
			expectStatus:         http.StatusOK,
			expectBodyStartsWith: string([]byte{0x89, 0x50, 0x4e, 0x47}),
		},
		{
			name:                 "ok, without prefix",
			givenPrefix:          "",
			givenRoot:            "_fixture/images",
			whenURL:              "/testwalle.png", // `/test` + `*` creates route `/test*` witch matches `/testwalle.png`
			expectStatus:         http.StatusOK,
			expectBodyStartsWith: string([]byte{0x89, 0x50, 0x4e, 0x47}),
		},
		{
			name:                 "nok, without prefix does not serve dir index",
			givenPrefix:          "",
			givenRoot:            "_fixture/images",
			whenURL:              "/test/", // `/test` + `*` creates route `/test*`
			expectStatus:         http.StatusNotFound,
			expectBodyStartsWith: "{\"message\":\"Not Found\"}\n",
		},
		{
			name:                 "No file",
			givenPrefix:          "/images",
			givenRoot:            "_fixture/scripts",
			whenURL:              "/test/images/bolt.png",
			expectStatus:         http.StatusNotFound,
			expectBodyStartsWith: "{\"message\":\"Not Found\"}\n",
		},
		{
			name:                 "Directory",
			givenPrefix:          "/images",
			givenRoot:            "_fixture/images",
			whenURL:              "/test/images/",
			expectStatus:         http.StatusNotFound,
			expectBodyStartsWith: "{\"message\":\"Not Found\"}\n",
		},
		{
			name:                 "Directory Redirect",
			givenPrefix:          "/",
			givenRoot:            "_fixture",
			whenURL:              "/test/folder",
			expectStatus:         http.StatusMovedPermanently,
			expectHeaderLocation: "/test/folder/",
			expectBodyStartsWith: "",
		},
		{
			name:                 "Directory Redirect with non-root path",
			givenPrefix:          "/static",
			givenRoot:            "_fixture",
			whenURL:              "/test/static",
			expectStatus:         http.StatusMovedPermanently,
			expectHeaderLocation: "/test/static/",
			expectBodyStartsWith: "",
		},
		{
			name:                 "Prefixed directory 404 (request URL without slash)",
			givenPrefix:          "/folder/", // trailing slash will intentionally not match "/folder"
			givenRoot:            "_fixture",
			whenURL:              "/test/folder", // no trailing slash
			expectStatus:         http.StatusNotFound,
			expectBodyStartsWith: "{\"message\":\"Not Found\"}\n",
		},
		{
			name:                 "Prefixed directory redirect (without slash redirect to slash)",
			givenPrefix:          "/folder", // no trailing slash shall match /folder and /folder/*
			givenRoot:            "_fixture",
			whenURL:              "/test/folder", // no trailing slash
			expectStatus:         http.StatusMovedPermanently,
			expectHeaderLocation: "/test/folder/",
			expectBodyStartsWith: "",
		},
		{
			name:                 "Directory with index.html",
			givenPrefix:          "/",
			givenRoot:            "_fixture",
			whenURL:              "/test/",
			expectStatus:         http.StatusOK,
			expectBodyStartsWith: "<!doctype html>",
		},
		{
			name:                 "Prefixed directory with index.html (prefix ending with slash)",
			givenPrefix:          "/assets/",
			givenRoot:            "_fixture",
			whenURL:              "/test/assets/",
			expectStatus:         http.StatusOK,
			expectBodyStartsWith: "<!doctype html>",
		},
		{
			name:                 "Prefixed directory with index.html (prefix ending without slash)",
			givenPrefix:          "/assets",
			givenRoot:            "_fixture",
			whenURL:              "/test/assets/",
			expectStatus:         http.StatusOK,
			expectBodyStartsWith: "<!doctype html>",
		},
		{
			name:                 "Sub-directory with index.html",
			givenPrefix:          "/",
			givenRoot:            "_fixture",
			whenURL:              "/test/folder/",
			expectStatus:         http.StatusOK,
			expectBodyStartsWith: "<!doctype html>",
		},
		{
			name:                 "do not allow directory traversal (backslash - windows separator)",
			givenPrefix:          "/",
			givenRoot:            "_fixture/",
			whenURL:              `/test/..\\middleware/basic_auth.go`,
			expectStatus:         http.StatusNotFound,
			expectBodyStartsWith: "{\"message\":\"Not Found\"}\n",
		},
		{
			name:                 "do not allow directory traversal (slash - unix separator)",
			givenPrefix:          "/",
			givenRoot:            "_fixture/",
			whenURL:              `/test/../middleware/basic_auth.go`,
			expectStatus:         http.StatusNotFound,
			expectBodyStartsWith: "{\"message\":\"Not Found\"}\n",
		},
	}

	for _, tc := range testCases {
		t.Run(tc.name, func(t *testing.T) {
			e := New()

			g := e.Group("/test")
			g.Static(tc.givenPrefix, tc.givenRoot)

			req := httptest.NewRequest(http.MethodGet, tc.whenURL, nil)
			rec := httptest.NewRecorder()
			e.ServeHTTP(rec, req)

			assert.Equal(t, tc.expectStatus, rec.Code)
			body := rec.Body.String()
			if tc.expectBodyStartsWith != "" {
				assert.True(t, strings.HasPrefix(body, tc.expectBodyStartsWith))
			} else {
				assert.Equal(t, "", body)
			}

			if tc.expectHeaderLocation != "" {
				assert.Equal(t, tc.expectHeaderLocation, rec.Result().Header["Location"][0])
			} else {
				_, ok := rec.Result().Header["Location"]
				assert.False(t, ok)
			}
		})
	}
}

func TestGroup_FileFS(t *testing.T) {
	var testCases = []struct {
		name             string
		whenPath         string
		whenFile         string
		whenFS           fs.FS
		givenURL         string
		expectCode       int
		expectStartsWith []byte
	}{
		{
			name:             "ok",
			whenPath:         "/walle",
			whenFS:           os.DirFS("_fixture/images"),
			whenFile:         "walle.png",
			givenURL:         "/assets/walle",
			expectCode:       http.StatusOK,
			expectStartsWith: []byte{0x89, 0x50, 0x4e},
		},
		{
			name:             "nok, requesting invalid path",
			whenPath:         "/walle",
			whenFS:           os.DirFS("_fixture/images"),
			whenFile:         "walle.png",
			givenURL:         "/assets/walle.png",
			expectCode:       http.StatusNotFound,
			expectStartsWith: []byte(`{"message":"Not Found"}`),
		},
		{
			name:             "nok, serving not existent file from filesystem",
			whenPath:         "/walle",
			whenFS:           os.DirFS("_fixture/images"),
			whenFile:         "not-existent.png",
			givenURL:         "/assets/walle",
			expectCode:       http.StatusNotFound,
			expectStartsWith: []byte(`{"message":"Not Found"}`),
		},
	}

	for _, tc := range testCases {
		t.Run(tc.name, func(t *testing.T) {
			e := New()
			g := e.Group("/assets")
			g.FileFS(tc.whenPath, tc.whenFile, tc.whenFS)

			req := httptest.NewRequest(http.MethodGet, tc.givenURL, nil)
			rec := httptest.NewRecorder()

			e.ServeHTTP(rec, req)

			assert.Equal(t, tc.expectCode, rec.Code)

			body := rec.Body.Bytes()
			if len(body) > len(tc.expectStartsWith) {
				body = body[:len(tc.expectStartsWith)]
			}
			assert.Equal(t, tc.expectStartsWith, body)
		})
	}
}

func TestGroup_StaticPanic(t *testing.T) {
	var testCases = []struct {
		name        string
		givenRoot   string
		expectError string
	}{
		{
			name:        "panics for ../",
			givenRoot:   "../images",
			expectError: "can not create sub FS, invalid root given, err: sub ../images: invalid name",
		},
		{
			name:        "panics for /",
			givenRoot:   "/images",
			expectError: "can not create sub FS, invalid root given, err: sub /images: invalid name",
		},
	}

	for _, tc := range testCases {
		t.Run(tc.name, func(t *testing.T) {
			e := New()
			e.Filesystem = os.DirFS("./")

			g := e.Group("/assets")

			assert.PanicsWithError(t, tc.expectError, func() {
				g.Static("/images", tc.givenRoot)
			})
		})
	}
}<|MERGE_RESOLUTION|>--- conflicted
+++ resolved
@@ -303,8 +303,6 @@
 	assert.Equal(t, `OK`, body)
 }
 
-<<<<<<< HEAD
-=======
 func TestGroup_RouteNotFound(t *testing.T) {
 	var testCases = []struct {
 		name        string
@@ -370,7 +368,6 @@
 	}
 }
 
->>>>>>> aad765a5
 func TestGroup_Any(t *testing.T) {
 	e := New()
 
