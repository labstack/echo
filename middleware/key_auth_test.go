package middleware

import (
	"errors"
	"net/http"
	"net/http/httptest"
	"strings"
	"testing"

	"github.com/labstack/echo/v5"
	"github.com/stretchr/testify/assert"
)

<<<<<<< HEAD
func testKeyValidator(c echo.Context, key string) (bool, error) {
=======
func testKeyValidator(c echo.Context, key string, source ExtractorSource) (bool, error) {
>>>>>>> aad765a5
	switch key {
	case "valid-key":
		return true, nil
	case "error-key":
		return false, errors.New("some user defined error")
	default:
		return false, nil
	}
}

func TestKeyAuth(t *testing.T) {
	handlerCalled := false
	handler := func(c echo.Context) error {
		handlerCalled = true
		return c.String(http.StatusOK, "test")
	}
	middlewareChain := KeyAuth(testKeyValidator)(handler)

	e := echo.New()
	req := httptest.NewRequest(http.MethodGet, "/", nil)
	req.Header.Set(echo.HeaderAuthorization, "Bearer valid-key")
	rec := httptest.NewRecorder()
	c := e.NewContext(req, rec)

	err := middlewareChain(c)

	assert.NoError(t, err)
	assert.True(t, handlerCalled)
}

func TestKeyAuthWithConfig(t *testing.T) {
	var testCases = []struct {
		name                string
		givenRequestFunc    func() *http.Request
		givenRequest        func(req *http.Request)
		whenConfig          func(conf *KeyAuthConfig)
		expectHandlerCalled bool
		expectError         string
	}{
		{
			name: "ok, defaults, key from header",
			givenRequest: func(req *http.Request) {
				req.Header.Set(echo.HeaderAuthorization, "Bearer valid-key")
			},
			expectHandlerCalled: true,
		},
		{
			name: "ok, custom skipper",
			givenRequest: func(req *http.Request) {
				req.Header.Set(echo.HeaderAuthorization, "Bearer error-key")
			},
			whenConfig: func(conf *KeyAuthConfig) {
				conf.Skipper = func(context echo.Context) bool {
					return true
				}
			},
			expectHandlerCalled: true,
		},
		{
			name: "nok, defaults, invalid key from header, Authorization: Bearer",
			givenRequest: func(req *http.Request) {
				req.Header.Set(echo.HeaderAuthorization, "Bearer invalid-key")
			},
			expectHandlerCalled: false,
			expectError:         "code=401, message=Unauthorized, internal=code=401, message=invalid key",
		},
		{
			name: "nok, defaults, invalid scheme in header",
			givenRequest: func(req *http.Request) {
				req.Header.Set(echo.HeaderAuthorization, "Bear valid-key")
			},
			expectHandlerCalled: false,
			expectError:         "code=401, message=missing key, internal=invalid value in request header",
		},
		{
			name:                "nok, defaults, missing header",
			givenRequest:        func(req *http.Request) {},
			expectHandlerCalled: false,
			expectError:         "code=401, message=missing key, internal=missing value in request header",
		},
		{
			name: "ok, custom key lookup, header",
			givenRequest: func(req *http.Request) {
				req.Header.Set("API-Key", "valid-key")
			},
			whenConfig: func(conf *KeyAuthConfig) {
				conf.KeyLookup = "header:API-Key"
			},
			expectHandlerCalled: true,
		},
		{
			name: "nok, custom key lookup, missing header",
			givenRequest: func(req *http.Request) {
			},
			whenConfig: func(conf *KeyAuthConfig) {
				conf.KeyLookup = "header:API-Key"
			},
			expectHandlerCalled: false,
			expectError:         "code=401, message=missing key, internal=missing value in request header",
		},
		{
			name: "ok, custom key lookup, query",
			givenRequest: func(req *http.Request) {
				q := req.URL.Query()
				q.Add("key", "valid-key")
				req.URL.RawQuery = q.Encode()
			},
			whenConfig: func(conf *KeyAuthConfig) {
				conf.KeyLookup = "query:key"
			},
			expectHandlerCalled: true,
		},
		{
			name: "nok, custom key lookup, missing query param",
			whenConfig: func(conf *KeyAuthConfig) {
				conf.KeyLookup = "query:key"
			},
			expectHandlerCalled: false,
			expectError:         "code=401, message=missing key, internal=missing value in the query string",
		},
		{
			name: "ok, custom key lookup, form",
			givenRequestFunc: func() *http.Request {
				req := httptest.NewRequest(http.MethodPost, "/", strings.NewReader("key=valid-key"))
				req.Header.Set(echo.HeaderContentType, echo.MIMEApplicationForm)
				return req
			},
			whenConfig: func(conf *KeyAuthConfig) {
				conf.KeyLookup = "form:key"
			},
			expectHandlerCalled: true,
		},
		{
			name: "nok, custom key lookup, missing key in form",
			givenRequestFunc: func() *http.Request {
				req := httptest.NewRequest(http.MethodPost, "/", strings.NewReader("xxx=valid-key"))
				req.Header.Set(echo.HeaderContentType, echo.MIMEApplicationForm)
				return req
			},
			whenConfig: func(conf *KeyAuthConfig) {
				conf.KeyLookup = "form:key"
			},
			expectHandlerCalled: false,
			expectError:         "code=401, message=missing key, internal=missing value in the form",
		},
		{
			name: "ok, custom key lookup, cookie",
			givenRequest: func(req *http.Request) {
				req.AddCookie(&http.Cookie{
					Name:  "key",
					Value: "valid-key",
				})
				q := req.URL.Query()
				q.Add("key", "valid-key")
				req.URL.RawQuery = q.Encode()
			},
			whenConfig: func(conf *KeyAuthConfig) {
				conf.KeyLookup = "cookie:key"
			},
			expectHandlerCalled: true,
		},
		{
			name: "nok, custom key lookup, missing cookie param",
			whenConfig: func(conf *KeyAuthConfig) {
				conf.KeyLookup = "cookie:key"
			},
			expectHandlerCalled: false,
			expectError:         "code=401, message=missing key, internal=missing value in cookies",
		},
		{
			name: "nok, custom errorHandler, error from extractor",
			whenConfig: func(conf *KeyAuthConfig) {
				conf.KeyLookup = "header:token"
				conf.ErrorHandler = func(c echo.Context, err error) error {
					httpError := echo.NewHTTPError(http.StatusTeapot, "custom")
					httpError.Internal = err
					return httpError
				}
			},
			expectHandlerCalled: false,
			expectError:         "code=418, message=custom, internal=missing value in request header",
		},
		{
			name: "nok, custom errorHandler, error from validator",
			givenRequest: func(req *http.Request) {
				req.Header.Set(echo.HeaderAuthorization, "Bearer error-key")
			},
			whenConfig: func(conf *KeyAuthConfig) {
				conf.ErrorHandler = func(c echo.Context, err error) error {
					httpError := echo.NewHTTPError(http.StatusTeapot, "custom")
					httpError.Internal = err
					return httpError
				}
			},
			expectHandlerCalled: false,
			expectError:         "code=418, message=custom, internal=some user defined error",
		},
		{
			name: "nok, defaults, error from validator",
			givenRequest: func(req *http.Request) {
				req.Header.Set(echo.HeaderAuthorization, "Bearer error-key")
			},
			whenConfig:          func(conf *KeyAuthConfig) {},
			expectHandlerCalled: false,
			expectError:         "code=401, message=Unauthorized, internal=some user defined error",
		},
		{
			name: "ok, custom validator checks source",
			givenRequest: func(req *http.Request) {
				q := req.URL.Query()
				q.Add("key", "valid-key")
				req.URL.RawQuery = q.Encode()
			},
			whenConfig: func(conf *KeyAuthConfig) {
				conf.KeyLookup = "query:key"
				conf.Validator = func(c echo.Context, key string, source ExtractorSource) (bool, error) {
					if source == ExtractorSourceQuery {
						return true, nil
					}
					return false, errors.New("invalid source")
				}

			},
			expectHandlerCalled: true,
		},
	}

	for _, tc := range testCases {
		t.Run(tc.name, func(t *testing.T) {
			handlerCalled := false
			handler := func(c echo.Context) error {
				handlerCalled = true
				return c.String(http.StatusOK, "test")
			}
			config := KeyAuthConfig{
				Validator: testKeyValidator,
			}
			if tc.whenConfig != nil {
				tc.whenConfig(&config)
			}
			middlewareChain := KeyAuthWithConfig(config)(handler)

			e := echo.New()
			req := httptest.NewRequest(http.MethodGet, "/", nil)
			if tc.givenRequestFunc != nil {
				req = tc.givenRequestFunc()
			}
			if tc.givenRequest != nil {
				tc.givenRequest(req)
			}
			rec := httptest.NewRecorder()
			c := e.NewContext(req, rec)

			err := middlewareChain(c)

			assert.Equal(t, tc.expectHandlerCalled, handlerCalled)
			if tc.expectError != "" {
				assert.EqualError(t, err, tc.expectError)
			} else {
				assert.NoError(t, err)
			}
		})
	}
}

func TestKeyAuthWithConfig_errors(t *testing.T) {
	var testCases = []struct {
		name        string
		whenConfig  KeyAuthConfig
		expectError string
	}{
		{
			name: "ok, no error",
			whenConfig: KeyAuthConfig{
<<<<<<< HEAD
				Validator: func(c echo.Context, key string) (bool, error) {
=======
				Validator: func(c echo.Context, key string, source ExtractorSource) (bool, error) {
>>>>>>> aad765a5
					return false, nil
				},
			},
		},
		{
			name: "ok, missing validator func",
			whenConfig: KeyAuthConfig{
				Validator: nil,
			},
			expectError: "echo key-auth middleware requires a validator function",
		},
		{
			name: "ok, extractor source can not be split",
			whenConfig: KeyAuthConfig{
				KeyLookup: "nope",
<<<<<<< HEAD
				Validator: func(c echo.Context, key string) (bool, error) {
=======
				Validator: func(c echo.Context, key string, source ExtractorSource) (bool, error) {
>>>>>>> aad765a5
					return false, nil
				},
			},
			expectError: "echo key-auth middleware could not create key extractor: extractor source for lookup could not be split into needed parts: nope",
		},
		{
			name: "ok, no extractors",
			whenConfig: KeyAuthConfig{
				KeyLookup: "nope:nope",
<<<<<<< HEAD
				Validator: func(c echo.Context, key string) (bool, error) {
=======
				Validator: func(c echo.Context, key string, source ExtractorSource) (bool, error) {
>>>>>>> aad765a5
					return false, nil
				},
			},
			expectError: "echo key-auth middleware could not create extractors from KeyLookup string",
		},
	}

	for _, tc := range testCases {
		t.Run(tc.name, func(t *testing.T) {
			mw, err := tc.whenConfig.ToMiddleware()
			if tc.expectError != "" {
				assert.Nil(t, mw)
				assert.EqualError(t, err, tc.expectError)
			} else {
				assert.NotNil(t, mw)
				assert.NoError(t, err)
			}
		})
	}
}

func TestMustKeyAuthWithConfig_panic(t *testing.T) {
	assert.Panics(t, func() {
		KeyAuthWithConfig(KeyAuthConfig{})
	})
}

func TestKeyAuth_errorHandlerSwallowsError(t *testing.T) {
	handlerCalled := false
	var authValue string
	handler := func(c echo.Context) error {
		handlerCalled = true
		authValue = c.Get("auth").(string)
		return c.String(http.StatusOK, "test")
	}
	middlewareChain := KeyAuthWithConfig(KeyAuthConfig{
		Validator: testKeyValidator,
		ErrorHandler: func(c echo.Context, err error) error {
			// could check error to decide if we can swallow the error
			c.Set("auth", "public")
			return nil
		},
		ContinueOnIgnoredError: true,
	})(handler)

	e := echo.New()
	req := httptest.NewRequest(http.MethodGet, "/", nil)
	// no auth header this time
	rec := httptest.NewRecorder()
	c := e.NewContext(req, rec)

	err := middlewareChain(c)

	assert.NoError(t, err)
	assert.True(t, handlerCalled)
	assert.Equal(t, "public", authValue)
}<|MERGE_RESOLUTION|>--- conflicted
+++ resolved
@@ -11,11 +11,7 @@
 	"github.com/stretchr/testify/assert"
 )
 
-<<<<<<< HEAD
-func testKeyValidator(c echo.Context, key string) (bool, error) {
-=======
 func testKeyValidator(c echo.Context, key string, source ExtractorSource) (bool, error) {
->>>>>>> aad765a5
 	switch key {
 	case "valid-key":
 		return true, nil
@@ -290,11 +286,7 @@
 		{
 			name: "ok, no error",
 			whenConfig: KeyAuthConfig{
-<<<<<<< HEAD
-				Validator: func(c echo.Context, key string) (bool, error) {
-=======
 				Validator: func(c echo.Context, key string, source ExtractorSource) (bool, error) {
->>>>>>> aad765a5
 					return false, nil
 				},
 			},
@@ -310,11 +302,7 @@
 			name: "ok, extractor source can not be split",
 			whenConfig: KeyAuthConfig{
 				KeyLookup: "nope",
-<<<<<<< HEAD
-				Validator: func(c echo.Context, key string) (bool, error) {
-=======
 				Validator: func(c echo.Context, key string, source ExtractorSource) (bool, error) {
->>>>>>> aad765a5
 					return false, nil
 				},
 			},
@@ -324,11 +312,7 @@
 			name: "ok, no extractors",
 			whenConfig: KeyAuthConfig{
 				KeyLookup: "nope:nope",
-<<<<<<< HEAD
-				Validator: func(c echo.Context, key string) (bool, error) {
-=======
 				Validator: func(c echo.Context, key string, source ExtractorSource) (bool, error) {
->>>>>>> aad765a5
 					return false, nil
 				},
 			},
