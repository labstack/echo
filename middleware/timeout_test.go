--- conflicted
+++ resolved
@@ -5,8 +5,6 @@
 	"context"
 	"errors"
 	"fmt"
-	"github.com/partialize/echo-slim/v4"
-	"github.com/stretchr/testify/assert"
 	"io/ioutil"
 	"log"
 	"net"
@@ -18,6 +16,9 @@
 	"sync"
 	"testing"
 	"time"
+
+	"github.com/partialize/echo-slim/v4"
+	"github.com/stretchr/testify/assert"
 )
 
 func TestTimeoutSkipper(t *testing.T) {
@@ -368,36 +369,10 @@
 		},
 	}
 
-<<<<<<< HEAD
-	e := echo.New()
-	r := NewRouter()
-
-	buf := new(bytes.Buffer)
-	e.Logger.SetOutput(buf)
-
-	// NOTE: timeout middleware is first as it changes Response.Writer and causes data race for logger middleware if it is not first
-	// FIXME: I have no idea how to fix this without adding mutexes.
-	e.Use(TimeoutWithConfig(TimeoutConfig{
-		Timeout: 15 * time.Millisecond,
-	}))
-	e.Use(Logger())
-	e.Use(Recover())
-	e.Use(r.Routes())
-
-	r.GET("/", func(c echo.Context) error {
-		var delay time.Duration
-		if err := echo.QueryParamsBinder(c).Duration("delay", &delay).BindError(); err != nil {
-			return err
-		}
-		if delay > 0 {
-			time.Sleep(delay)
-		}
-		return c.JSON(http.StatusTeapot, map[string]string{"message": "OK"})
-	})
-=======
 	for _, tc := range testCases {
 		t.Run(tc.name, func(t *testing.T) {
 			e := echo.New()
+			r := NewRouter()
 
 			buf := new(coroutineSafeBuffer)
 			e.Logger.SetOutput(buf)
@@ -408,13 +383,13 @@
 			}))
 			e.Use(Logger())
 			e.Use(Recover())
->>>>>>> 0644cd6e
+			e.Use(r.Routes())
 
 			wg := sync.WaitGroup{}
 			if tc.whenForceHandlerTimeout {
 				wg.Add(1) // make `wg.Wait()` block until we release it with `wg.Done()`
 			}
-			e.GET("/", func(c echo.Context) error {
+			r.GET("/", func(c echo.Context) error {
 				wg.Wait()
 				return c.JSON(http.StatusTeapot, map[string]string{"message": "OK"})
 			})
