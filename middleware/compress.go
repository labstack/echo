package middleware

import (
	"bufio"
	"compress/gzip"
	"errors"
	"github.com/andybalholm/brotli"
	"io"
	"net"
	"net/http"
	"strings"
	"sync"

	"github.com/labstack/echo/v4"
)

type (
	// GzipConfig defines the config for Gzip middleware.
	GzipConfig struct {
		// Skipper defines a function to skip middleware.
		Skipper Skipper

		// Gzip compression level.
		// Optional. Default value -1.
		Level int `yaml:"level"`
	}

	// BrotliConfig defines the config for Brotli middleware.
	BrotliConfig struct {
		// Skipper defines a function to skip middleware.
		Skipper Skipper

		// Brotli compression level.
		// Optional. Default value -1.
		Level int `yaml:"level"`
	}

	responseWriter struct {
		io.Writer
		http.ResponseWriter
		wroteBody bool
	}
)

const (
	gzipScheme   = "gzip"
	brotliScheme = "br"
	defaultLevel = 6
)

var (
	// DefaultGzipConfig is the default Gzip middleware config.
	DefaultGzipConfig = GzipConfig{
		Skipper: DefaultSkipper,
		Level:   defaultLevel,
	}
	// DefaultBrotliConfig is the default Brotli middleware config.
	DefaultBrotliConfig = BrotliConfig{
		Skipper: DefaultSkipper,
		Level:   defaultLevel,
	}

	unsupportedCompressEncodingErr = errors.New("unsupported compress content encoding")
)

// Gzip returns a middleware which compresses HTTP response using gzip compression
// scheme.
func Gzip() echo.MiddlewareFunc {
	return GzipWithConfig(DefaultGzipConfig)
}

// GzipWithConfig return Gzip middleware with config.
// See: `Gzip()`.
func GzipWithConfig(config GzipConfig) echo.MiddlewareFunc {
	return CompressWithConfig(gzipScheme, config.Skipper, config.Level)
}

// Brotli returns a middleware which compresses HTTP response using brotli compression
// scheme.
func Brotli() echo.MiddlewareFunc {
	return BrotliWithConfig(DefaultBrotliConfig)
}

// BrotliWithConfig return Brotli middleware with config.
// See: `Brotli()`.
func BrotliWithConfig(config BrotliConfig) echo.MiddlewareFunc {
	return CompressWithConfig(brotliScheme, config.Skipper, config.Level)
}

// CompressWithConfig return Gzip, Brotli middleware according config.
func CompressWithConfig(encode string, skipper Skipper, level int) echo.MiddlewareFunc {
	// Defaults
	if encode == "" {
		encode = gzipScheme
	}
	if skipper == nil {
		skipper = DefaultSkipper
	}
	if level == 0 {
		level = defaultLevel
	}

	return func(next echo.HandlerFunc) echo.HandlerFunc {
		return func(c echo.Context) error {
			if skipper(c) {
				return next(c)
			}

			res := c.Response()
			res.Header().Add(echo.HeaderVary, echo.HeaderAcceptEncoding)
			if strings.Contains(c.Request().Header.Get(echo.HeaderAcceptEncoding), encode) {
				res.Header().Set(echo.HeaderContentEncoding, encode) // Issue #806
				rw := res.Writer
				w, err := acquireCompressWriter(encode, level, rw)
				if err != nil {
					return echo.NewHTTPError(http.StatusInternalServerError, err.Error())
				}
				grw := &responseWriter{Writer: w, ResponseWriter: rw}
				defer func() {
					if !grw.wroteBody {
						if res.Header().Get(echo.HeaderContentEncoding) == encode {
							res.Header().Del(echo.HeaderContentEncoding)
						}
						// We have to reset response to it's pristine state when
						// nothing is written to body or error is returned.
						// See issue #424, #407.
						res.Writer = rw
<<<<<<< HEAD
=======
						w.Reset(io.Discard)
>>>>>>> a0c21154
					}
					releaseCompressWriter(encode, w, !grw.wroteBody)
				}()
				res.Writer = grw
			}
			return next(c)
		}
	}
}

func (w *responseWriter) WriteHeader(code int) {
	w.Header().Del(echo.HeaderContentLength) // Issue #444
	w.ResponseWriter.WriteHeader(code)
}

func (w *responseWriter) Write(b []byte) (int, error) {
	if w.Header().Get(echo.HeaderContentType) == "" {
		w.Header().Set(echo.HeaderContentType, http.DetectContentType(b))
	}
	w.wroteBody = true
	return w.Writer.Write(b)
}

func (w *responseWriter) Flush() {
	if flusher, ok := w.Writer.(*gzip.Writer); ok {
		flusher.Flush()
	}
	if flusher, ok := w.Writer.(*brotli.Writer); ok {
		flusher.Flush()
	}
	if flusher, ok := w.ResponseWriter.(http.Flusher); ok {
		flusher.Flush()
	}
}

func (w *responseWriter) Hijack() (net.Conn, *bufio.ReadWriter, error) {
	return w.ResponseWriter.(http.Hijacker).Hijack()
}

func (w *responseWriter) Push(target string, opts *http.PushOptions) error {
	if p, ok := w.ResponseWriter.(http.Pusher); ok {
		return p.Push(target, opts)
	}
	return http.ErrNotSupported
}

<<<<<<< HEAD
var (
	gzipWriterPool   sync.Pool
	brotliWriterPool sync.Pool
)

func acquireCompressWriter(encode string, level int, w io.Writer) (io.WriteCloser, error) {
	switch encode {
	case brotliScheme:
		v := brotliWriterPool.Get()
		if v == nil {
			bw := brotli.NewWriterLevel(w, level)
			return bw, nil
		}
		bw := v.(*brotli.Writer)
		bw.Reset(w)
		return bw, nil
	case gzipScheme:
		v := gzipWriterPool.Get()
		if v == nil {
			gw, err := gzip.NewWriterLevel(w, level)
			return gw, err
		}
		gw := v.(*gzip.Writer)
		gw.Reset(w)
		return gw, nil
	}
	return nil, unsupportedCompressEncodingErr
}

func releaseCompressWriter(encode string, w io.Closer, reset bool) error {
	var err error
	switch encode {
	case brotliScheme:
		if reset {
			w.(*brotli.Writer).Reset(ioutil.Discard)
		}
		err = w.Close()
		brotliWriterPool.Put(w)
	case gzipScheme:
		if reset {
			w.(*gzip.Writer).Reset(ioutil.Discard)
		}
		err = w.Close()
		gzipWriterPool.Put(w)
=======
func gzipCompressPool(config GzipConfig) sync.Pool {
	return sync.Pool{
		New: func() interface{} {
			w, err := gzip.NewWriterLevel(io.Discard, config.Level)
			if err != nil {
				return err
			}
			return w
		},
>>>>>>> a0c21154
	}
	return err
}<|MERGE_RESOLUTION|>--- conflicted
+++ resolved
@@ -125,10 +125,6 @@
 						// nothing is written to body or error is returned.
 						// See issue #424, #407.
 						res.Writer = rw
-<<<<<<< HEAD
-=======
-						w.Reset(io.Discard)
->>>>>>> a0c21154
 					}
 					releaseCompressWriter(encode, w, !grw.wroteBody)
 				}()
@@ -175,7 +171,6 @@
 	return http.ErrNotSupported
 }
 
-<<<<<<< HEAD
 var (
 	gzipWriterPool   sync.Pool
 	brotliWriterPool sync.Pool
@@ -220,17 +215,6 @@
 		}
 		err = w.Close()
 		gzipWriterPool.Put(w)
-=======
-func gzipCompressPool(config GzipConfig) sync.Pool {
-	return sync.Pool{
-		New: func() interface{} {
-			w, err := gzip.NewWriterLevel(io.Discard, config.Level)
-			if err != nil {
-				return err
-			}
-			return w
-		},
->>>>>>> a0c21154
 	}
 	return err
 }