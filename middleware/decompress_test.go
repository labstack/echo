--- conflicted
+++ resolved
@@ -79,12 +79,6 @@
 
 func TestDecompressWithConfig_DefaultConfig(t *testing.T) {
 	e := echo.New()
-<<<<<<< HEAD
-	req := httptest.NewRequest(http.MethodPost, "/", strings.NewReader("test"))
-	rec := httptest.NewRecorder()
-	c := e.NewContext(req, rec)
-=======
->>>>>>> aad765a5
 
 	h := Decompress()(func(c echo.Context) error {
 		c.Response().Write([]byte("test")) // For Content-Type sniffing
@@ -96,13 +90,8 @@
 	gz, _ := gzipString(body)
 	req := httptest.NewRequest(http.MethodPost, "/", strings.NewReader(string(gz)))
 	req.Header.Set(echo.HeaderContentEncoding, GZIPEncoding)
-<<<<<<< HEAD
-	rec = httptest.NewRecorder()
-	c = e.NewContext(req, rec)
-=======
-	rec := httptest.NewRecorder()
-	c := e.NewContext(req, rec)
->>>>>>> aad765a5
+	rec := httptest.NewRecorder()
+	c := e.NewContext(req, rec)
 
 	err := h(c)
 	assert.NoError(t, err)
