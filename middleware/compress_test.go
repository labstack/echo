package middleware

import (
	"bytes"
	"compress/gzip"
	"io/ioutil"
	"net/http"
	"net/http/httptest"
	"testing"

	"github.com/labstack/echo"
	"github.com/stretchr/testify/assert"
)

func TestGzip(t *testing.T) {
	e := echo.New()
	req := httptest.NewRequest(echo.GET, "/", nil)
	rec := httptest.NewRecorder()
	c := e.NewContext(req, rec)

	// Skip if no Accept-Encoding header
	h := Gzip()(func(c echo.Context) error {
		c.Response().Write([]byte("test")) // For Content-Type sniffing
		return nil
	})
	h(c)
	assert.Equal(t, "test", rec.Body.String())

	// Gzip
	req = httptest.NewRequest(echo.GET, "/", nil)
	req.Header.Set(echo.HeaderAcceptEncoding, gzipScheme)
	rec = httptest.NewRecorder()
	c = e.NewContext(req, rec)
	h(c)
	assert.Equal(t, gzipScheme, rec.Header().Get(echo.HeaderContentEncoding))
	assert.Contains(t, rec.Header().Get(echo.HeaderContentType), echo.MIMETextPlain)
	r, err := gzip.NewReader(rec.Body)
	if assert.NoError(t, err) {
		buf := new(bytes.Buffer)
		defer r.Close()
		buf.ReadFrom(r)
		assert.Equal(t, "test", buf.String())
	}
}

func TestGzipNoContent(t *testing.T) {
	e := echo.New()
	req := httptest.NewRequest(echo.GET, "/", nil)
	req.Header.Set(echo.HeaderAcceptEncoding, gzipScheme)
	rec := httptest.NewRecorder()
	c := e.NewContext(req, rec)
	h := Gzip()(func(c echo.Context) error {
		return c.NoContent(http.StatusNoContent)
	})
	if assert.NoError(t, h(c)) {
		assert.Empty(t, rec.Header().Get(echo.HeaderContentEncoding))
		assert.Empty(t, rec.Header().Get(echo.HeaderContentType))
		assert.Equal(t, 0, len(rec.Body.Bytes()))
	}
}

func TestGzipErrorReturned(t *testing.T) {
	e := echo.New()
	e.Use(Gzip())
	e.GET("/", func(c echo.Context) error {
		return echo.ErrNotFound
	})
	req := httptest.NewRequest(echo.GET, "/", nil)
	req.Header.Set(echo.HeaderAcceptEncoding, gzipScheme)
	rec := httptest.NewRecorder()
	e.ServeHTTP(rec, req)
	assert.Equal(t, http.StatusNotFound, rec.Code)
	assert.Empty(t, rec.Header().Get(echo.HeaderContentEncoding))
}

// Issue #806
func TestGzipWithStatic(t *testing.T) {
	e := echo.New()
	e.Use(Gzip())
	e.Static("/test", "../_fixture/images")
	req := httptest.NewRequest(echo.GET, "/test/walle.png", nil)
	req.Header.Set(echo.HeaderAcceptEncoding, gzipScheme)
	rec := httptest.NewRecorder()
	e.ServeHTTP(rec, req)
	assert.Equal(t, http.StatusOK, rec.Code)
	// Data is written out in chunks when Content-Length == "", so only
	// validate the content length if it's not set.
	if cl := rec.Header().Get("Content-Length"); cl != "" {
		assert.Equal(t, cl, rec.Body.Len())
	}
	r, err := gzip.NewReader(rec.Body)
	if assert.NoError(t, err) {
<<<<<<< HEAD
		defer r.Close()
		want, err := ioutil.ReadFile("../_fixture/images/walle.png")
		if assert.NoError(t, err) {
			var buf bytes.Buffer
			buf.ReadFrom(r)
			assert.Equal(t, want, buf.Bytes())
		}
=======
		buf := new(bytes.Buffer)
		buf.ReadFrom(r)
		assert.Equal(t, want, buf.Bytes())
>>>>>>> 4f3080c1
	}
}<|MERGE_RESOLUTION|>--- conflicted
+++ resolved
@@ -90,18 +90,12 @@
 	}
 	r, err := gzip.NewReader(rec.Body)
 	if assert.NoError(t, err) {
-<<<<<<< HEAD
 		defer r.Close()
 		want, err := ioutil.ReadFile("../_fixture/images/walle.png")
 		if assert.NoError(t, err) {
-			var buf bytes.Buffer
-			buf.ReadFrom(r)
-			assert.Equal(t, want, buf.Bytes())
+		  buf := new(bytes.Buffer)
+  		buf.ReadFrom(r)
+	  	assert.Equal(t, want, buf.Bytes())
 		}
-=======
-		buf := new(bytes.Buffer)
-		buf.ReadFrom(r)
-		assert.Equal(t, want, buf.Bytes())
->>>>>>> 4f3080c1
 	}
 }