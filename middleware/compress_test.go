package middleware

import (
	"bytes"
	"compress/gzip"
	"io"
	"net/http"
	"net/http/httptest"
<<<<<<< HEAD
	"sync"
=======
	"os"
>>>>>>> a0c21154
	"testing"

	"github.com/labstack/echo/v4"
	"github.com/stretchr/testify/assert"
)

func TestGzip(t *testing.T) {
	e := echo.New()
	req := httptest.NewRequest(http.MethodGet, "/", nil)
	rec := httptest.NewRecorder()
	c := e.NewContext(req, rec)

	// Skip if no Accept-Encoding header
	h := Gzip()(func(c echo.Context) error {
		c.Response().Write([]byte("test")) // For Content-Type sniffing
		return nil
	})
	h(c)

	assert.Equal(t, "test", rec.Body.String())

	// Gzip
	req = httptest.NewRequest(http.MethodGet, "/", nil)
	req.Header.Set(echo.HeaderAcceptEncoding, gzipScheme)
	rec = httptest.NewRecorder()
	c = e.NewContext(req, rec)
	h(c)
	assert.Equal(t, gzipScheme, rec.Header().Get(echo.HeaderContentEncoding))
	assert.Contains(t, rec.Header().Get(echo.HeaderContentType), echo.MIMETextPlain)
	r, err := gzip.NewReader(rec.Body)
	if assert.NoError(t, err) {
		buf := new(bytes.Buffer)
		defer r.Close()
		buf.ReadFrom(r)
		assert.Equal(t, "test", buf.String())
	}

	chunkBuf := make([]byte, 5)

	// Gzip chunked
	req = httptest.NewRequest(http.MethodGet, "/", nil)
	req.Header.Set(echo.HeaderAcceptEncoding, gzipScheme)
	rec = httptest.NewRecorder()

	c = e.NewContext(req, rec)
	Gzip()(func(c echo.Context) error {
		c.Response().Header().Set("Content-Type", "text/event-stream")
		c.Response().Header().Set("Transfer-Encoding", "chunked")

		// Write and flush the first part of the data
		c.Response().Write([]byte("test\n"))
		c.Response().Flush()

		// Read the first part of the data
		assert.True(t, rec.Flushed)
		assert.Equal(t, gzipScheme, rec.Header().Get(echo.HeaderContentEncoding))
		r.Reset(rec.Body)

		_, err = io.ReadFull(r, chunkBuf)
		assert.NoError(t, err)
		assert.Equal(t, "test\n", string(chunkBuf))

		// Write and flush the second part of the data
		c.Response().Write([]byte("test\n"))
		c.Response().Flush()

		_, err = io.ReadFull(r, chunkBuf)
		assert.NoError(t, err)
		assert.Equal(t, "test\n", string(chunkBuf))

		// Write the final part of the data and return
		c.Response().Write([]byte("test"))
		return nil
	})(c)

	buf := new(bytes.Buffer)
	defer r.Close()
	buf.ReadFrom(r)
	assert.Equal(t, "test", buf.String())
}

func TestGzipNoContent(t *testing.T) {
	e := echo.New()
	req := httptest.NewRequest(http.MethodGet, "/", nil)
	req.Header.Set(echo.HeaderAcceptEncoding, gzipScheme)
	rec := httptest.NewRecorder()
	c := e.NewContext(req, rec)
	h := Gzip()(func(c echo.Context) error {
		return c.NoContent(http.StatusNoContent)
	})
	if assert.NoError(t, h(c)) {
		assert.Empty(t, rec.Header().Get(echo.HeaderContentEncoding))
		assert.Empty(t, rec.Header().Get(echo.HeaderContentType))
		assert.Equal(t, 0, len(rec.Body.Bytes()))
	}
}

func TestGzipEmpty(t *testing.T) {
	e := echo.New()
	req := httptest.NewRequest(http.MethodGet, "/", nil)
	req.Header.Set(echo.HeaderAcceptEncoding, gzipScheme)
	rec := httptest.NewRecorder()
	c := e.NewContext(req, rec)
	h := Gzip()(func(c echo.Context) error {
		return c.String(http.StatusOK, "")
	})
	if assert.NoError(t, h(c)) {
		assert.Equal(t, gzipScheme, rec.Header().Get(echo.HeaderContentEncoding))
		assert.Equal(t, "text/plain; charset=UTF-8", rec.Header().Get(echo.HeaderContentType))
		r, err := gzip.NewReader(rec.Body)
		if assert.NoError(t, err) {
			var buf bytes.Buffer
			buf.ReadFrom(r)
			assert.Equal(t, "", buf.String())
		}
	}
}

func TestGzipErrorReturned(t *testing.T) {
	e := echo.New()
	e.Use(Gzip())
	e.GET("/", func(c echo.Context) error {
		return echo.ErrNotFound
	})
	req := httptest.NewRequest(http.MethodGet, "/", nil)
	req.Header.Set(echo.HeaderAcceptEncoding, gzipScheme)
	rec := httptest.NewRecorder()
	e.ServeHTTP(rec, req)
	assert.Equal(t, http.StatusNotFound, rec.Code)
	assert.Empty(t, rec.Header().Get(echo.HeaderContentEncoding))
}

func TestGzipErrorReturnedInvalidConfig(t *testing.T) {
	gzipWriterPool = sync.Pool{}
	e := echo.New()
	// Invalid level
	e.Use(GzipWithConfig(GzipConfig{Level: 12}))
	e.GET("/", func(c echo.Context) error {
		c.Response().Write([]byte("test"))
		return nil
	})
	req := httptest.NewRequest(http.MethodGet, "/", nil)
	req.Header.Set(echo.HeaderAcceptEncoding, gzipScheme)
	rec := httptest.NewRecorder()
	e.ServeHTTP(rec, req)
	assert.Equal(t, http.StatusInternalServerError, rec.Code)
	assert.Contains(t, rec.Body.String(), "gzip")
}

// Issue #806
func TestGzipWithStatic(t *testing.T) {
	e := echo.New()
	e.Use(Gzip())
	e.Static("/test", "../_fixture/images")
	req := httptest.NewRequest(http.MethodGet, "/test/walle.png", nil)
	req.Header.Set(echo.HeaderAcceptEncoding, gzipScheme)
	rec := httptest.NewRecorder()
	e.ServeHTTP(rec, req)
	assert.Equal(t, http.StatusOK, rec.Code)
	// Data is written out in chunks when Content-Length == "", so only
	// validate the content length if it's not set.
	if cl := rec.Header().Get("Content-Length"); cl != "" {
		assert.Equal(t, cl, rec.Body.Len())
	}
	r, err := gzip.NewReader(rec.Body)
	if assert.NoError(t, err) {
		defer r.Close()
		want, err := os.ReadFile("../_fixture/images/walle.png")
		if assert.NoError(t, err) {
			buf := new(bytes.Buffer)
			buf.ReadFrom(r)
			assert.Equal(t, want, buf.Bytes())
		}
	}
}

func BenchmarkGzip(b *testing.B) {
	e := echo.New()

	req := httptest.NewRequest(http.MethodGet, "/", nil)
	req.Header.Set(echo.HeaderAcceptEncoding, gzipScheme)

	h := Gzip()(func(c echo.Context) error {
		c.Response().Write([]byte("test")) // For Content-Type sniffing
		return nil
	})

	b.ReportAllocs()
	b.ResetTimer()

	for i := 0; i < b.N; i++ {
		// Gzip
		rec := httptest.NewRecorder()
		c := e.NewContext(req, rec)
		h(c)
	}
}<|MERGE_RESOLUTION|>--- conflicted
+++ resolved
@@ -6,11 +6,8 @@
 	"io"
 	"net/http"
 	"net/http/httptest"
-<<<<<<< HEAD
 	"sync"
-=======
 	"os"
->>>>>>> a0c21154
 	"testing"
 
 	"github.com/labstack/echo/v4"
