--- conflicted
+++ resolved
@@ -4,11 +4,7 @@
 	"bytes"
 	"encoding/base64"
 	"errors"
-<<<<<<< HEAD
-	"fmt"
-=======
 	"net/http"
->>>>>>> aad765a5
 	"strconv"
 	"strings"
 
@@ -76,17 +72,11 @@
 					continue
 				}
 
-<<<<<<< HEAD
-				b, errDecode := base64.StdEncoding.DecodeString(auth[l+1:])
-				if errDecode != nil {
-					lastError = fmt.Errorf("invalid basic auth value: %w", errDecode)
-=======
 				// Invalid base64 shouldn't be treated as error
 				// instead should be treated as invalid client input
 				b, errDecode := base64.StdEncoding.DecodeString(auth[l+1:])
 				if errDecode != nil {
 					lastError = echo.NewHTTPError(http.StatusBadRequest).WithInternal(errDecode)
->>>>>>> aad765a5
 					continue
 				}
 				idx := bytes.IndexByte(b, ':')
