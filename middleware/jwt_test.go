// +build go1.15

package middleware

import (
	"errors"
	"fmt"
	"net/http"
	"net/http/httptest"
	"net/url"
	"strings"
	"testing"

<<<<<<< HEAD
	"github.com/dgrijalva/jwt-go/v4"
=======
	"github.com/golang-jwt/jwt"
>>>>>>> d793521d
	"github.com/labstack/echo/v4"
	"github.com/stretchr/testify/assert"
)

// jwtCustomInfo defines some custom types we're going to use within our tokens.
type jwtCustomInfo struct {
	Name  string `json:"name"`
	Admin bool   `json:"admin"`
}

// jwtCustomClaims are custom claims expanding default ones.
type jwtCustomClaims struct {
	*jwt.StandardClaims
	jwtCustomInfo
}

func TestJWTRace(t *testing.T) {
	e := echo.New()
	handler := func(c echo.Context) error {
		return c.String(http.StatusOK, "test")
	}
	initialToken := "eyJhbGciOiJIUzI1NiIsInR5cCI6IkpXVCJ9.eyJzdWIiOiIxMjM0NTY3ODkwIiwibmFtZSI6IkpvaG4gRG9lIiwiYWRtaW4iOnRydWV9.TJVA95OrM7E2cBab30RMHrHDcEfxjoYZgeFONFh7HgQ"
	raceToken := "eyJhbGciOiJIUzI1NiIsInR5cCI6IkpXVCJ9.eyJzdWIiOiIxMjM0NTY3ODkwIiwibmFtZSI6IlJhY2UgQ29uZGl0aW9uIiwiYWRtaW4iOmZhbHNlfQ.Xzkx9mcgGqYMTkuxSCbJ67lsDyk5J2aB7hu65cEE-Ss"
	validKey := []byte("secret")

	h := JWTWithConfig(JWTConfig{
		Claims:     &jwtCustomClaims{},
		SigningKey: validKey,
	})(handler)

	makeReq := func(token string) echo.Context {
		req := httptest.NewRequest(http.MethodGet, "/", nil)
		res := httptest.NewRecorder()
		req.Header.Set(echo.HeaderAuthorization, DefaultJWTConfig.AuthScheme+" "+token)
		c := e.NewContext(req, res)
		assert.NoError(t, h(c))
		return c
	}

	c := makeReq(initialToken)
	user := c.Get("user").(*jwt.Token)
	claims := user.Claims.(*jwtCustomClaims)
	assert.Equal(t, claims.Name, "John Doe")

	makeReq(raceToken)
	user = c.Get("user").(*jwt.Token)
	claims = user.Claims.(*jwtCustomClaims)
	// Initial context should still be "John Doe", not "Race Condition"
	assert.Equal(t, claims.Name, "John Doe")
	assert.Equal(t, claims.Admin, true)
}

func TestJWT(t *testing.T) {
	e := echo.New()
	handler := func(c echo.Context) error {
		return c.String(http.StatusOK, "test")
	}
	token := "eyJhbGciOiJIUzI1NiIsInR5cCI6IkpXVCJ9.eyJzdWIiOiIxMjM0NTY3ODkwIiwibmFtZSI6IkpvaG4gRG9lIiwiYWRtaW4iOnRydWV9.TJVA95OrM7E2cBab30RMHrHDcEfxjoYZgeFONFh7HgQ"
	validKey := []byte("secret")
	invalidKey := []byte("invalid-key")
	validAuth := DefaultJWTConfig.AuthScheme + " " + token

	for _, tc := range []struct {
		expPanic   bool
		expErrCode int // 0 for Success
		config     JWTConfig
		reqURL     string // "/" if empty
		hdrAuth    string
		hdrCookie  string // test.Request doesn't provide SetCookie(); use name=val
		formValues map[string]string
		info       string
	}{
		{
			expPanic: true,
			info:     "No signing key provided",
		},
		{
			expErrCode: http.StatusBadRequest,
			config: JWTConfig{
				SigningKey:    validKey,
				SigningMethod: "RS256",
			},
			info: "Unexpected signing method",
		},
		{
			expErrCode: http.StatusUnauthorized,
			hdrAuth:    validAuth,
			config:     JWTConfig{SigningKey: invalidKey},
			info:       "Invalid key",
		},
		{
			hdrAuth: validAuth,
			config:  JWTConfig{SigningKey: validKey},
			info:    "Valid JWT",
		},
		{
			hdrAuth: "Token" + " " + token,
			config:  JWTConfig{AuthScheme: "Token", SigningKey: validKey},
			info:    "Valid JWT with custom AuthScheme",
		},
		{
			hdrAuth: validAuth,
			config: JWTConfig{
				Claims:     &jwtCustomClaims{},
				SigningKey: []byte("secret"),
			},
			info: "Valid JWT with custom claims",
		},
		{
			hdrAuth:    "invalid-auth",
			expErrCode: http.StatusBadRequest,
			config:     JWTConfig{SigningKey: validKey},
			info:       "Invalid Authorization header",
		},
		{
			config:     JWTConfig{SigningKey: validKey},
			expErrCode: http.StatusBadRequest,
			info:       "Empty header auth field",
		},
		{
			config: JWTConfig{
				SigningKey:  validKey,
				TokenLookup: "query:jwt",
			},
			reqURL: "/?a=b&jwt=" + token,
			info:   "Valid query method",
		},
		{
			config: JWTConfig{
				SigningKey:  validKey,
				TokenLookup: "query:jwt",
			},
			reqURL:     "/?a=b&jwtxyz=" + token,
			expErrCode: http.StatusBadRequest,
			info:       "Invalid query param name",
		},
		{
			config: JWTConfig{
				SigningKey:  validKey,
				TokenLookup: "query:jwt",
			},
			reqURL:     "/?a=b&jwt=invalid-token",
			expErrCode: http.StatusUnauthorized,
			info:       "Invalid query param value",
		},
		{
			config: JWTConfig{
				SigningKey:  validKey,
				TokenLookup: "query:jwt",
			},
			reqURL:     "/?a=b",
			expErrCode: http.StatusBadRequest,
			info:       "Empty query",
		},
		{
			config: JWTConfig{
				SigningKey:  validKey,
				TokenLookup: "param:jwt",
			},
			reqURL: "/" + token,
			info:   "Valid param method",
		},
		{
			config: JWTConfig{
				SigningKey:  validKey,
				TokenLookup: "cookie:jwt",
			},
			hdrCookie: "jwt=" + token,
			info:      "Valid cookie method",
		},
		{
			config: JWTConfig{
				SigningKey:  validKey,
				TokenLookup: "query:jwt,cookie:jwt",
			},
			hdrCookie: "jwt=" + token,
			info:      "Multiple jwt lookuop",
		},
		{
			config: JWTConfig{
				SigningKey:  validKey,
				TokenLookup: "cookie:jwt",
			},
			expErrCode: http.StatusUnauthorized,
			hdrCookie:  "jwt=invalid",
			info:       "Invalid token with cookie method",
		},
		{
			config: JWTConfig{
				SigningKey:  validKey,
				TokenLookup: "cookie:jwt",
			},
			expErrCode: http.StatusBadRequest,
			info:       "Empty cookie",
		},
		{
			config: JWTConfig{
				SigningKey:  validKey,
				TokenLookup: "form:jwt",
			},
			formValues: map[string]string{"jwt": token},
			info:       "Valid form method",
		},
		{
			config: JWTConfig{
				SigningKey:  validKey,
				TokenLookup: "form:jwt",
			},
			expErrCode: http.StatusUnauthorized,
			formValues: map[string]string{"jwt": "invalid"},
			info:       "Invalid token with form method",
		},
		{
			config: JWTConfig{
				SigningKey:  validKey,
				TokenLookup: "form:jwt",
			},
			expErrCode: http.StatusBadRequest,
			info:       "Empty form field",
		},
		{
			hdrAuth: validAuth,
			config: JWTConfig{
				KeyFunc: func(*jwt.Token) (interface{}, error) {
					return validKey, nil
				},
			},
			info: "Valid JWT with a valid key using a user-defined KeyFunc",
		},
		{
			hdrAuth: validAuth,
			config: JWTConfig{
				KeyFunc: func(*jwt.Token) (interface{}, error) {
					return invalidKey, nil
				},
			},
			expErrCode: http.StatusUnauthorized,
			info:       "Valid JWT with an invalid key using a user-defined KeyFunc",
		},
		{
			hdrAuth: validAuth,
			config: JWTConfig{
				KeyFunc: func(*jwt.Token) (interface{}, error) {
					return nil, errors.New("faulty KeyFunc")
				},
			},
			expErrCode: http.StatusUnauthorized,
			info:       "Token verification does not pass using a user-defined KeyFunc",
		},
		{
			hdrAuth: strings.ToLower(DefaultJWTConfig.AuthScheme) + " " + token,
			config:  JWTConfig{SigningKey: validKey},
			info:    "Valid JWT with lower case AuthScheme",
		},
	} {
		if tc.reqURL == "" {
			tc.reqURL = "/"
		}

		var req *http.Request
		if len(tc.formValues) > 0 {
			form := url.Values{}
			for k, v := range tc.formValues {
				form.Set(k, v)
			}
			req = httptest.NewRequest(http.MethodPost, tc.reqURL, strings.NewReader(form.Encode()))
			req.Header.Set(echo.HeaderContentType, "application/x-www-form-urlencoded")
			req.ParseForm()
		} else {
			req = httptest.NewRequest(http.MethodGet, tc.reqURL, nil)
		}
		res := httptest.NewRecorder()
		req.Header.Set(echo.HeaderAuthorization, tc.hdrAuth)
		req.Header.Set(echo.HeaderCookie, tc.hdrCookie)
		c := e.NewContext(req, res)

		if tc.reqURL == "/"+token {
			c.SetParamNames("jwt")
			c.SetParamValues(token)
		}

		if tc.expPanic {
			assert.Panics(t, func() {
				JWTWithConfig(tc.config)
			}, tc.info)
			continue
		}

		if tc.expErrCode != 0 {
			h := JWTWithConfig(tc.config)(handler)
			he := h(c).(*echo.HTTPError)
			assert.Equal(t, tc.expErrCode, he.Code, tc.info)
			continue
		}

		h := JWTWithConfig(tc.config)(handler)
		if assert.NoError(t, h(c), tc.info) {
			user := c.Get("user").(*jwt.Token)
			switch claims := user.Claims.(type) {
			case jwt.MapClaims:
				assert.Equal(t, claims["name"], "John Doe", tc.info)
			case *jwtCustomClaims:
				assert.Equal(t, claims.Name, "John Doe", tc.info)
				assert.Equal(t, claims.Admin, true, tc.info)
			default:
				panic("unexpected type of claims")
			}
		}
	}
}

func TestJWTwithKID(t *testing.T) {
	test := assert.New(t)

	e := echo.New()
	handler := func(c echo.Context) error {
		return c.String(http.StatusOK, "test")
	}
	firstToken := "eyJ0eXAiOiJKV1QiLCJhbGciOiJIUzI1NiIsImtpZCI6ImZpcnN0T25lIn0.eyJzdWIiOiIxMjM0NTY3ODkwIiwibmFtZSI6IkpvaG4gRG9lIiwiYWRtaW4iOnRydWV9.w5VGpHOe0jlNgf7jMVLHzIYH_XULmpUlreJnilwSkWk"
	secondToken := "eyJ0eXAiOiJKV1QiLCJhbGciOiJIUzI1NiIsImtpZCI6InNlY29uZE9uZSJ9.eyJzdWIiOiIxMjM0NTY3ODkwIiwibmFtZSI6IkpvaG4gRG9lIiwiYWRtaW4iOnRydWV9.sdghDYQ85jdh0hgQ6bKbMguLI_NSPYWjkhVJkee-yZM"
	wrongToken := "eyJ0eXAiOiJKV1QiLCJhbGciOiJIUzI1NiIsImtpZCI6InNlY29uZE9uZSJ9.eyJzdWIiOiIxMjM0NTY3ODkwIiwibmFtZSI6IkpvaG4gRG9lIiwiYWRtaW4iOnRydWV9.RyhLybtVLpoewF6nz9YN79oXo32kAtgUxp8FNwTkb90"
	staticToken := "eyJ0eXAiOiJKV1QiLCJhbGciOiJIUzI1NiJ9.eyJzdWIiOiIxMjM0NTY3ODkwIiwibmFtZSI6IkpvaG4gRG9lIiwiYWRtaW4iOnRydWV9.1_-XFYUPpJfgsaGwYhgZEt7hfySMg-a3GN-nfZmbW7o"
	validKeys := map[string]interface{}{"firstOne": []byte("first_secret"), "secondOne": []byte("second_secret")}
	invalidKeys := map[string]interface{}{"thirdOne": []byte("third_secret")}
	staticSecret := []byte("static_secret")
	invalidStaticSecret := []byte("invalid_secret")

	for _, tc := range []struct {
		expErrCode int // 0 for Success
		config     JWTConfig
		hdrAuth    string
		info       string
	}{
		{
			hdrAuth: DefaultJWTConfig.AuthScheme + " " + firstToken,
			config:  JWTConfig{SigningKeys: validKeys},
			info:    "First token valid",
		},
		{
			hdrAuth: DefaultJWTConfig.AuthScheme + " " + secondToken,
			config:  JWTConfig{SigningKeys: validKeys},
			info:    "Second token valid",
		},
		{
			expErrCode: http.StatusUnauthorized,
			hdrAuth:    DefaultJWTConfig.AuthScheme + " " + wrongToken,
			config:     JWTConfig{SigningKeys: validKeys},
			info:       "Wrong key id token",
		},
		{
			hdrAuth: DefaultJWTConfig.AuthScheme + " " + staticToken,
			config:  JWTConfig{SigningKey: staticSecret},
			info:    "Valid static secret token",
		},
		{
			expErrCode: http.StatusUnauthorized,
			hdrAuth:    DefaultJWTConfig.AuthScheme + " " + staticToken,
			config:     JWTConfig{SigningKey: invalidStaticSecret},
			info:       "Invalid static secret",
		},
		{
			expErrCode: http.StatusUnauthorized,
			hdrAuth:    DefaultJWTConfig.AuthScheme + " " + firstToken,
			config:     JWTConfig{SigningKeys: invalidKeys},
			info:       "Invalid keys first token",
		},
		{
			expErrCode: http.StatusUnauthorized,
			hdrAuth:    DefaultJWTConfig.AuthScheme + " " + secondToken,
			config:     JWTConfig{SigningKeys: invalidKeys},
			info:       "Invalid keys second token",
		},
	} {
		req := httptest.NewRequest(http.MethodGet, "/", nil)
		res := httptest.NewRecorder()
		req.Header.Set(echo.HeaderAuthorization, tc.hdrAuth)
		c := e.NewContext(req, res)

		if tc.expErrCode != 0 {
			h := JWTWithConfig(tc.config)(handler)
			he := h(c).(*echo.HTTPError)
			test.Equal(tc.expErrCode, he.Code, tc.info)
			continue
		}

		h := JWTWithConfig(tc.config)(handler)
		if test.NoError(h(c), tc.info) {
			user := c.Get("user").(*jwt.Token)
			switch claims := user.Claims.(type) {
			case jwt.MapClaims:
				test.Equal(claims["name"], "John Doe", tc.info)
			case *jwtCustomClaims:
				test.Equal(claims.Name, "John Doe", tc.info)
				test.Equal(claims.Admin, true, tc.info)
			default:
				panic("unexpected type of claims")
			}
		}
	}
}

func TestJWTConfig_skipper(t *testing.T) {
	e := echo.New()

	e.Use(JWTWithConfig(JWTConfig{
		Skipper: func(context echo.Context) bool {
			return true // skip everything
		},
		SigningKey: []byte("secret"),
	}))

	isCalled := false
	e.GET("/", func(c echo.Context) error {
		isCalled = true
		return c.String(http.StatusTeapot, "test")
	})

	req := httptest.NewRequest(http.MethodGet, "/", nil)
	res := httptest.NewRecorder()
	e.ServeHTTP(res, req)

	assert.Equal(t, http.StatusTeapot, res.Code)
	assert.True(t, isCalled)
}

func TestJWTConfig_BeforeFunc(t *testing.T) {
	e := echo.New()
	e.GET("/", func(c echo.Context) error {
		return c.String(http.StatusTeapot, "test")
	})

	isCalled := false
	e.Use(JWTWithConfig(JWTConfig{
		BeforeFunc: func(context echo.Context) {
			isCalled = true
		},
		SigningKey: []byte("secret"),
	}))

	req := httptest.NewRequest(http.MethodGet, "/", nil)
	req.Header.Set(echo.HeaderAuthorization, DefaultJWTConfig.AuthScheme+" eyJhbGciOiJIUzI1NiIsInR5cCI6IkpXVCJ9.eyJzdWIiOiIxMjM0NTY3ODkwIiwibmFtZSI6IkpvaG4gRG9lIiwiYWRtaW4iOnRydWV9.TJVA95OrM7E2cBab30RMHrHDcEfxjoYZgeFONFh7HgQ")
	res := httptest.NewRecorder()
	e.ServeHTTP(res, req)

	assert.Equal(t, http.StatusTeapot, res.Code)
	assert.True(t, isCalled)
}

func TestJWTConfig_extractorErrorHandling(t *testing.T) {
	var testCases = []struct {
		name             string
		given            JWTConfig
		expectStatusCode int
	}{
		{
			name: "ok, ErrorHandler is executed",
			given: JWTConfig{
				SigningKey: []byte("secret"),
				ErrorHandler: func(err error) error {
					return echo.NewHTTPError(http.StatusTeapot, "custom_error")
				},
			},
			expectStatusCode: http.StatusTeapot,
		},
		{
			name: "ok, ErrorHandlerWithContext is executed",
			given: JWTConfig{
				SigningKey: []byte("secret"),
				ErrorHandlerWithContext: func(err error, context echo.Context) error {
					return echo.NewHTTPError(http.StatusTeapot, "custom_error")
				},
			},
			expectStatusCode: http.StatusTeapot,
		},
	}

	for _, tc := range testCases {
		t.Run(tc.name, func(t *testing.T) {
			e := echo.New()
			e.GET("/", func(c echo.Context) error {
				return c.String(http.StatusNotImplemented, "should not end up here")
			})

			e.Use(JWTWithConfig(tc.given))

			req := httptest.NewRequest(http.MethodGet, "/", nil)
			res := httptest.NewRecorder()
			e.ServeHTTP(res, req)

			assert.Equal(t, tc.expectStatusCode, res.Code)
		})
	}
}

func TestJWTConfig_parseTokenErrorHandling(t *testing.T) {
	var testCases = []struct {
		name      string
		given     JWTConfig
		expectErr string
	}{
		{
			name: "ok, ErrorHandler is executed",
			given: JWTConfig{
				SigningKey: []byte("secret"),
				ErrorHandler: func(err error) error {
					return echo.NewHTTPError(http.StatusTeapot, "ErrorHandler: "+err.Error())
				},
			},
			expectErr: "{\"message\":\"ErrorHandler: parsing failed\"}\n",
		},
		{
			name: "ok, ErrorHandlerWithContext is executed",
			given: JWTConfig{
				SigningKey: []byte("secret"),
				ErrorHandlerWithContext: func(err error, context echo.Context) error {
					return echo.NewHTTPError(http.StatusTeapot, "ErrorHandlerWithContext: "+err.Error())
				},
			},
			expectErr: "{\"message\":\"ErrorHandlerWithContext: parsing failed\"}\n",
		},
	}

	for _, tc := range testCases {
		t.Run(tc.name, func(t *testing.T) {
			e := echo.New()
			//e.Debug = true
			e.GET("/", func(c echo.Context) error {
				return c.String(http.StatusNotImplemented, "should not end up here")
			})

			config := tc.given
			parseTokenCalled := false
			config.ParseTokenFunc = func(auth string, c echo.Context) (interface{}, error) {
				parseTokenCalled = true
				return nil, errors.New("parsing failed")
			}
			e.Use(JWTWithConfig(config))

			req := httptest.NewRequest(http.MethodGet, "/", nil)
			req.Header.Set(echo.HeaderAuthorization, DefaultJWTConfig.AuthScheme+" eyJhbGciOiJIUzI1NiIsInR5cCI6IkpXVCJ9.eyJzdWIiOiIxMjM0NTY3ODkwIiwibmFtZSI6IkpvaG4gRG9lIiwiYWRtaW4iOnRydWV9.TJVA95OrM7E2cBab30RMHrHDcEfxjoYZgeFONFh7HgQ")
			res := httptest.NewRecorder()

			e.ServeHTTP(res, req)

			assert.Equal(t, http.StatusTeapot, res.Code)
			assert.Equal(t, tc.expectErr, res.Body.String())
			assert.True(t, parseTokenCalled)
		})
	}
}

func TestJWTConfig_custom_ParseTokenFunc_Keyfunc(t *testing.T) {
	e := echo.New()
	e.GET("/", func(c echo.Context) error {
		return c.String(http.StatusTeapot, "test")
	})

	// example of minimal custom ParseTokenFunc implementation. Allows you to use different versions of `github.com/golang-jwt/jwt`
	// with current JWT middleware
	signingKey := []byte("secret")

	config := JWTConfig{
		ParseTokenFunc: func(auth string, c echo.Context) (interface{}, error) {
			keyFunc := func(t *jwt.Token) (interface{}, error) {
				if t.Method.Alg() != "HS256" {
					return nil, fmt.Errorf("unexpected jwt signing method=%v", t.Header["alg"])
				}
				return signingKey, nil
			}

			// claims are of type `jwt.MapClaims` when token is created with `jwt.Parse`
			token, err := jwt.Parse(auth, keyFunc)
			if err != nil {
				return nil, err
			}
			if !token.Valid {
				return nil, errors.New("invalid token")
			}
			return token, nil
		},
	}

	e.Use(JWTWithConfig(config))

	req := httptest.NewRequest(http.MethodGet, "/", nil)
	req.Header.Set(echo.HeaderAuthorization, DefaultJWTConfig.AuthScheme+" eyJhbGciOiJIUzI1NiIsInR5cCI6IkpXVCJ9.eyJzdWIiOiIxMjM0NTY3ODkwIiwibmFtZSI6IkpvaG4gRG9lIiwiYWRtaW4iOnRydWV9.TJVA95OrM7E2cBab30RMHrHDcEfxjoYZgeFONFh7HgQ")
	res := httptest.NewRecorder()
	e.ServeHTTP(res, req)

	assert.Equal(t, http.StatusTeapot, res.Code)
}<|MERGE_RESOLUTION|>--- conflicted
+++ resolved
@@ -5,19 +5,14 @@
 import (
 	"errors"
 	"fmt"
+	"github.com/dgrijalva/jwt-go/v4"
+	"github.com/labstack/echo/v4"
+	"github.com/stretchr/testify/assert"
 	"net/http"
 	"net/http/httptest"
 	"net/url"
 	"strings"
 	"testing"
-
-<<<<<<< HEAD
-	"github.com/dgrijalva/jwt-go/v4"
-=======
-	"github.com/golang-jwt/jwt"
->>>>>>> d793521d
-	"github.com/labstack/echo/v4"
-	"github.com/stretchr/testify/assert"
 )
 
 // jwtCustomInfo defines some custom types we're going to use within our tokens.
