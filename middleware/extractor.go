package middleware

import (
	"fmt"
	"github.com/labstack/echo/v5"
	"net/textproto"
	"strings"
)

const (
	// extractorLimit is arbitrary number to limit values extractor can return. this limits possible resource exhaustion
	// attack vector
	extractorLimit = 20
)

<<<<<<< HEAD
=======
// ExtractorSource is type to indicate source for extracted value
type ExtractorSource string

const (
	// ExtractorSourceHeader means value was extracted from request header
	ExtractorSourceHeader ExtractorSource = "header"
	// ExtractorSourceQuery means value was extracted from request query parameters
	ExtractorSourceQuery ExtractorSource = "query"
	// ExtractorSourcePathParam means value was extracted from route path parameters
	ExtractorSourcePathParam ExtractorSource = "param"
	// ExtractorSourceCookie means value was extracted from request cookies
	ExtractorSourceCookie ExtractorSource = "cookie"
	// ExtractorSourceForm means value was extracted from request form values
	ExtractorSourceForm ExtractorSource = "form"
	// ExtractorSourceCustom means value was extracted by custom extractor
	ExtractorSourceCustom ExtractorSource = "custom"
)

>>>>>>> aad765a5
// ValueExtractorError is error type when middleware extractor is unable to extract value from lookups
type ValueExtractorError struct {
	message string
}

// Error returns errors text
func (e *ValueExtractorError) Error() string {
	return e.message
}

var errHeaderExtractorValueMissing = &ValueExtractorError{message: "missing value in request header"}
var errHeaderExtractorValueInvalid = &ValueExtractorError{message: "invalid value in request header"}
var errQueryExtractorValueMissing = &ValueExtractorError{message: "missing value in the query string"}
var errParamExtractorValueMissing = &ValueExtractorError{message: "missing value in path params"}
var errCookieExtractorValueMissing = &ValueExtractorError{message: "missing value in cookies"}
var errFormExtractorValueMissing = &ValueExtractorError{message: "missing value in the form"}

// ValuesExtractor defines a function for extracting values (keys/tokens) from the given context.
type ValuesExtractor func(c echo.Context) ([]string, ExtractorSource, error)

func createExtractors(lookups string) ([]ValuesExtractor, error) {
	if lookups == "" {
		return nil, nil
	}
	sources := strings.Split(lookups, ",")
	var extractors = make([]ValuesExtractor, 0)
	for _, source := range sources {
		parts := strings.Split(source, ":")
		if len(parts) < 2 {
			return nil, fmt.Errorf("extractor source for lookup could not be split into needed parts: %v", source)
		}

		switch parts[0] {
		case "query":
			extractors = append(extractors, valuesFromQuery(parts[1]))
		case "param":
			extractors = append(extractors, valuesFromParam(parts[1]))
		case "cookie":
			extractors = append(extractors, valuesFromCookie(parts[1]))
		case "form":
			extractors = append(extractors, valuesFromForm(parts[1]))
		case "header":
			prefix := ""
			if len(parts) > 2 {
				prefix = parts[2]
			}
			extractors = append(extractors, valuesFromHeader(parts[1], prefix))
		}
	}
	return extractors, nil
}

// valuesFromHeader returns a functions that extracts values from the request header.
// valuePrefix is parameter to remove first part (prefix) of the extracted value. This is useful if header value has static
// prefix like `Authorization: <auth-scheme> <authorisation-parameters>` where part that we want to remove is `<auth-scheme> `
// note the space at the end. In case of basic authentication `Authorization: Basic <credentials>` prefix we want to remove
// is `Basic `. In case of JWT tokens `Authorization: Bearer <token>` prefix is `Bearer `.
// If prefix is left empty the whole value is returned.
func valuesFromHeader(header string, valuePrefix string) ValuesExtractor {
	prefixLen := len(valuePrefix)
	// standard library parses http.Request header keys in canonical form but we may provide something else so fix this
	header = textproto.CanonicalMIMEHeaderKey(header)
	return func(c echo.Context) ([]string, ExtractorSource, error) {
		values := c.Request().Header.Values(header)
		if len(values) == 0 {
			return nil, ExtractorSourceHeader, errHeaderExtractorValueMissing
		}

		result := make([]string, 0)
		for i, value := range values {
			if prefixLen == 0 {
				result = append(result, value)
				if i >= extractorLimit-1 {
					break
				}
				continue
			}
			if len(value) > prefixLen && strings.EqualFold(value[:prefixLen], valuePrefix) {
				result = append(result, value[prefixLen:])
				if i >= extractorLimit-1 {
					break
				}
			}
		}

		if len(result) == 0 {
			if prefixLen > 0 {
				return nil, ExtractorSourceHeader, errHeaderExtractorValueInvalid
			}
			return nil, ExtractorSourceHeader, errHeaderExtractorValueMissing
		}
		return result, ExtractorSourceHeader, nil
	}
}

// valuesFromQuery returns a function that extracts values from the query string.
func valuesFromQuery(param string) ValuesExtractor {
	return func(c echo.Context) ([]string, ExtractorSource, error) {
		result := c.QueryParams()[param]
		if len(result) == 0 {
			return nil, ExtractorSourceQuery, errQueryExtractorValueMissing
		} else if len(result) > extractorLimit-1 {
			result = result[:extractorLimit]
		}
		return result, ExtractorSourceQuery, nil
	}
}

// valuesFromParam returns a function that extracts values from the url param string.
func valuesFromParam(param string) ValuesExtractor {
	return func(c echo.Context) ([]string, ExtractorSource, error) {
		result := make([]string, 0)
		for i, p := range c.PathParams() {
			if param == p.Name {
				result = append(result, p.Value)
				if i >= extractorLimit-1 {
					break
				}
			}
		}
		if len(result) == 0 {
			return nil, ExtractorSourcePathParam, errParamExtractorValueMissing
		}
		return result, ExtractorSourcePathParam, nil
	}
}

// valuesFromCookie returns a function that extracts values from the named cookie.
func valuesFromCookie(name string) ValuesExtractor {
	return func(c echo.Context) ([]string, ExtractorSource, error) {
		cookies := c.Cookies()
		if len(cookies) == 0 {
			return nil, ExtractorSourceCookie, errCookieExtractorValueMissing
		}

		result := make([]string, 0)
		for i, cookie := range cookies {
			if name == cookie.Name {
				result = append(result, cookie.Value)
				if i >= extractorLimit-1 {
					break
				}
			}
		}
		if len(result) == 0 {
			return nil, ExtractorSourceCookie, errCookieExtractorValueMissing
		}
		return result, ExtractorSourceCookie, nil
	}
}

// valuesFromForm returns a function that extracts values from the form field.
func valuesFromForm(name string) ValuesExtractor {
	return func(c echo.Context) ([]string, ExtractorSource, error) {
		if c.Request().Form == nil {
			_ = c.Request().ParseMultipartForm(32 << 20) // same what `c.Request().FormValue(name)` does
		}
		values := c.Request().Form[name]
		if len(values) == 0 {
			return nil, ExtractorSourceForm, errFormExtractorValueMissing
		}
		if len(values) > extractorLimit-1 {
			values = values[:extractorLimit]
		}
		result := append([]string{}, values...)
		return result, ExtractorSourceForm, nil
	}
}<|MERGE_RESOLUTION|>--- conflicted
+++ resolved
@@ -13,8 +13,6 @@
 	extractorLimit = 20
 )
 
-<<<<<<< HEAD
-=======
 // ExtractorSource is type to indicate source for extracted value
 type ExtractorSource string
 
@@ -33,7 +31,6 @@
 	ExtractorSourceCustom ExtractorSource = "custom"
 )
 
->>>>>>> aad765a5
 // ValueExtractorError is error type when middleware extractor is unable to extract value from lookups
 type ValueExtractorError struct {
 	message string
