--- conflicted
+++ resolved
@@ -124,9 +124,7 @@
 	req.URL.Path = "/users/jack/orders/1"
 	e.ServeHTTP(rec, req)
 	assert.Equal(t, "/user/jack/order/1", req.URL.Path)
-<<<<<<< HEAD
 	assert.Equal(t, http.StatusOK, rec.Code)
-=======
 
 	// ProxyTarget is set in context
 	contextObserver := func(next echo.HandlerFunc) echo.HandlerFunc {
@@ -142,5 +140,4 @@
 	e.Use(Proxy(rrb1))
 	rec = newCloseNotifyRecorder()
 	e.ServeHTTP(rec, req)
->>>>>>> fcdf096c
 }