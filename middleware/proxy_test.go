--- conflicted
+++ resolved
@@ -100,14 +100,10 @@
 			"/users/*/orders/*": "/user/$1/order/$2",
 		},
 	}))
-<<<<<<< HEAD
 	e.GET("/*", func(c echo.Context) error {
 		return c.NoContent(http.StatusOK)
 	})
-	req.URL.Path = "/api/users"
-=======
 	req.URL, _ = url.Parse("/api/users")
->>>>>>> ea31edbf
 	rec = httptest.NewRecorder()
 	e.ServeHTTP(rec, req)
 	assert.Equal(t, "/users", req.URL.EscapedPath())
@@ -132,11 +128,7 @@
 	e.ServeHTTP(rec, req)
 	assert.Equal(t, "/user/jill/order/T%2FcO4lW%2Ft%2FVp%2F", req.URL.EscapedPath())
 	assert.Equal(t, http.StatusOK, rec.Code)
-<<<<<<< HEAD
-	req.URL.Path = "/users/jill/orders/%%%%"
-=======
 	req.URL, _ = url.Parse("/api/new users")
->>>>>>> ea31edbf
 	rec = httptest.NewRecorder()
 	e.ServeHTTP(rec, req)
 	assert.Equal(t, "/new%20users", req.URL.EscapedPath())
