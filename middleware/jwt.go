package middleware

import (
	"errors"
	"github.com/labstack/echo/v5"
	"net/http"
)

// JWTConfig defines the config for JWT middleware.
type JWTConfig struct {
	// Skipper defines a function to skip middleware.
	Skipper Skipper

	// BeforeFunc defines a function which is executed just before the middleware.
	BeforeFunc BeforeFunc

	// SuccessHandler defines a function which is executed for a valid token.
	SuccessHandler JWTSuccessHandler

	// ErrorHandler defines a function which is executed when all lookups have been done and none of them passed Validator
	// function. ErrorHandler is executed with last missing (ErrExtractionValueMissing) or an invalid key.
	// It may be used to define a custom JWT error.
	//
	// Note: when error handler swallows the error (returns nil) middleware continues handler chain execution towards handler.
	// This is useful in cases when portion of your site/api is publicly accessible and has extra features for authorized users
	// In that case you can use ErrorHandler to set default public JWT token value to request and continue with handler chain.
	ErrorHandler JWTErrorHandlerWithContext

	// ContinueOnIgnoredError allows the next middleware/handler to be called when ErrorHandlerWithContext decides to
	// ignore the error (by returning `nil`).
	// This is useful when parts of your site/api allow public access and some authorized routes provide extra functionality.
	// In that case you can use ErrorHandlerWithContext to set a default public JWT token value in the request context
	// and continue. Some logic down the remaining execution chain needs to check that (public) token value then.
	ContinueOnIgnoredError bool

	// Context key to store user information from the token into context.
	// Optional. Default value "user".
	ContextKey string

	// TokenLookup is a string in the form of "<source>:<name>" or "<source>:<name>,<source>:<name>" that is used
	// to extract token from the request.
	// Optional. Default value "header:Authorization".
	// Possible values:
	// - "header:<name>" or "header:<name>:<cut-prefix>"
	// 			`<cut-prefix>` is argument value to cut/trim prefix of the extracted value. This is useful if header
	//			value has static prefix like `Authorization: <auth-scheme> <authorisation-parameters>` where part that we
	//			want to cut is `<auth-scheme> ` note the space at the end.
	//			In case of JWT tokens `Authorization: Bearer <token>` prefix we cut is `Bearer `.
	// If prefix is left empty the whole value is returned.
	// - "query:<name>"
	// - "param:<name>"
	// - "cookie:<name>"
	// - "form:<name>"
	// Multiple sources example:
	// - "header:Authorization:Bearer ,cookie:myowncookie"
	TokenLookup string

	// TokenLookupFuncs defines a list of user-defined functions that extract JWT token from the given context.
	// This is one of the two options to provide a token extractor.
	// The order of precedence is user-defined TokenLookupFuncs, and TokenLookup.
	// You can also provide both if you want.
	TokenLookupFuncs []ValuesExtractor

	// ParseTokenFunc defines a user-defined function that parses token from given auth. Returns an error when token
	// parsing fails or parsed token is invalid.
	// Defaults to implementation using `github.com/golang-jwt/jwt` as JWT implementation library
<<<<<<< HEAD
	ParseTokenFunc func(c echo.Context, auth string) (interface{}, error)
=======
	ParseTokenFunc func(c echo.Context, auth string, source ExtractorSource) (interface{}, error)
>>>>>>> aad765a5
}

// JWTSuccessHandler defines a function which is executed for a valid token.
type JWTSuccessHandler func(c echo.Context)

// JWTErrorHandler defines a function which is executed for an invalid token.
type JWTErrorHandler func(err error) error

// JWTErrorHandlerWithContext is almost identical to JWTErrorHandler, but it's passed the current context.
type JWTErrorHandlerWithContext func(c echo.Context, err error) error

const (
	// AlgorithmHS256 is token signing algorithm
	AlgorithmHS256 = "HS256"
)

// ErrJWTMissing denotes an error raised when JWT token value could not be extracted from request
var ErrJWTMissing = echo.NewHTTPError(http.StatusUnauthorized, "missing or malformed jwt")

// ErrJWTInvalid denotes an error raised when JWT token value is invalid or expired
var ErrJWTInvalid = echo.NewHTTPError(http.StatusUnauthorized, "invalid or expired jwt")

// DefaultJWTConfig is the default JWT auth middleware config.
var DefaultJWTConfig = JWTConfig{
	Skipper:     DefaultSkipper,
	ContextKey:  "user",
	TokenLookup: "header:" + echo.HeaderAuthorization + ":Bearer ",
}

// JWT returns a JSON Web Token (JWT) auth middleware.
//
// For valid token, it sets the user in context and calls next handler.
// For invalid token, it returns "401 - Unauthorized" error.
// For missing token, it returns "400 - Bad Request" error.
//
// See: https://jwt.io/introduction
<<<<<<< HEAD
func JWT(parseTokenFunc func(c echo.Context, auth string) (interface{}, error)) echo.MiddlewareFunc {
=======
func JWT(parseTokenFunc func(c echo.Context, auth string, source ExtractorSource) (interface{}, error)) echo.MiddlewareFunc {
>>>>>>> aad765a5
	c := DefaultJWTConfig
	c.ParseTokenFunc = parseTokenFunc
	return JWTWithConfig(c)
}

// JWTWithConfig returns a JSON Web Token (JWT) auth middleware or panics if configuration is invalid.
//
// For valid token, it sets the user in context and calls next handler.
// For invalid token, it returns "401 - Unauthorized" error.
// For missing token, it returns "400 - Bad Request" error.
//
// See: https://jwt.io/introduction
func JWTWithConfig(config JWTConfig) echo.MiddlewareFunc {
	return toMiddlewareOrPanic(config)
}

// ToMiddleware converts JWTConfig to middleware or returns an error for invalid configuration
func (config JWTConfig) ToMiddleware() (echo.MiddlewareFunc, error) {
	if config.Skipper == nil {
		config.Skipper = DefaultJWTConfig.Skipper
	}
	if config.ParseTokenFunc == nil {
		return nil, errors.New("echo jwt middleware requires parse token function")
	}
	if config.ContextKey == "" {
		config.ContextKey = DefaultJWTConfig.ContextKey
	}
	if config.TokenLookup == "" && len(config.TokenLookupFuncs) == 0 {
		config.TokenLookup = DefaultJWTConfig.TokenLookup
	}
	extractors, err := createExtractors(config.TokenLookup)
	if err != nil {
		return nil, err
	}
	if len(config.TokenLookupFuncs) > 0 {
		extractors = append(config.TokenLookupFuncs, extractors...)
	}

	return func(next echo.HandlerFunc) echo.HandlerFunc {
		return func(c echo.Context) error {
			if config.Skipper(c) {
				return next(c)
			}

			if config.BeforeFunc != nil {
				config.BeforeFunc(c)
			}
			var lastExtractorErr error
			var lastTokenErr error
			for _, extractor := range extractors {
<<<<<<< HEAD
				auths, extrErr := extractor(c)
=======
				auths, source, extrErr := extractor(c)
>>>>>>> aad765a5
				if extrErr != nil {
					lastExtractorErr = extrErr
					continue
				}
				for _, auth := range auths {
<<<<<<< HEAD
					token, err := config.ParseTokenFunc(c, auth)
=======
					token, err := config.ParseTokenFunc(c, auth, source)
>>>>>>> aad765a5
					if err != nil {
						lastTokenErr = err
						continue
					}
					// Store user information from token into context.
					c.Set(config.ContextKey, token)
					if config.SuccessHandler != nil {
						config.SuccessHandler(c)
					}
					return next(c)
				}
			}

			// prioritize token errors over extracting errors
			err := lastTokenErr
			if err == nil {
				err = lastExtractorErr
			}
			if config.ErrorHandler != nil {
				tmpErr := config.ErrorHandler(c, err)
				if config.ContinueOnIgnoredError && tmpErr == nil {
					return next(c)
				}
				return tmpErr
			}
			if lastTokenErr == nil {
				return ErrJWTMissing.WithInternal(err)
			}
			return ErrJWTInvalid.WithInternal(err)
		}
	}, nil
}<|MERGE_RESOLUTION|>--- conflicted
+++ resolved
@@ -64,11 +64,7 @@
 	// ParseTokenFunc defines a user-defined function that parses token from given auth. Returns an error when token
 	// parsing fails or parsed token is invalid.
 	// Defaults to implementation using `github.com/golang-jwt/jwt` as JWT implementation library
-<<<<<<< HEAD
-	ParseTokenFunc func(c echo.Context, auth string) (interface{}, error)
-=======
 	ParseTokenFunc func(c echo.Context, auth string, source ExtractorSource) (interface{}, error)
->>>>>>> aad765a5
 }
 
 // JWTSuccessHandler defines a function which is executed for a valid token.
@@ -105,11 +101,7 @@
 // For missing token, it returns "400 - Bad Request" error.
 //
 // See: https://jwt.io/introduction
-<<<<<<< HEAD
-func JWT(parseTokenFunc func(c echo.Context, auth string) (interface{}, error)) echo.MiddlewareFunc {
-=======
 func JWT(parseTokenFunc func(c echo.Context, auth string, source ExtractorSource) (interface{}, error)) echo.MiddlewareFunc {
->>>>>>> aad765a5
 	c := DefaultJWTConfig
 	c.ParseTokenFunc = parseTokenFunc
 	return JWTWithConfig(c)
@@ -160,21 +152,13 @@
 			var lastExtractorErr error
 			var lastTokenErr error
 			for _, extractor := range extractors {
-<<<<<<< HEAD
-				auths, extrErr := extractor(c)
-=======
 				auths, source, extrErr := extractor(c)
->>>>>>> aad765a5
 				if extrErr != nil {
 					lastExtractorErr = extrErr
 					continue
 				}
 				for _, auth := range auths {
-<<<<<<< HEAD
-					token, err := config.ParseTokenFunc(c, auth)
-=======
 					token, err := config.ParseTokenFunc(c, auth, source)
->>>>>>> aad765a5
 					if err != nil {
 						lastTokenErr = err
 						continue
