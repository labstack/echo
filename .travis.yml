language: go
sudo: false

go:
<<<<<<< HEAD
  - 1.4
  - 1.5
  - 1.6rc1
  - tip
env:
  global:
    - GO15VENDOREXPERIMENT=1

=======
    - 1.5
    - 1.6
    - tip
>>>>>>> dfaaff94
before_install:
  - export PATH=$PATH:$GOPATH/bin
  - go get golang.org/x/tools/cmd/vet
  - go get golang.org/x/tools/cmd/cover
  - go get github.com/modocache/gover
  - go get github.com/mattn/goveralls

install:
  - go get -t -v ./...

script:
<<<<<<< HEAD
  - go vet ./...
  - go test -v -race ./...
  - diff -u <(echo -n) <(gofmt -d -s .)
  - go test -v -coverprofile=echo.coverprofile
  - go test -v -coverprofile=middleware.coverprofile ./middleware
  - gover
  - goveralls -coverprofile=gover.coverprofile -service=travis-ci

notifications:
  email:
    on_success: change
    on_failure: always

=======
    - go test -coverprofile=echo.coverprofile
    - go test -coverprofile=middleware.coverprofile ./middleware
    - $HOME/gopath/bin/gover
    - $HOME/gopath/bin/goveralls -coverprofile=gover.coverprofile -service=travis-ci
>>>>>>> dfaaff94
matrix:
  allow_failures:
    - go: tip<|MERGE_RESOLUTION|>--- conflicted
+++ resolved
@@ -2,20 +2,9 @@
 sudo: false
 
 go:
-<<<<<<< HEAD
-  - 1.4
-  - 1.5
-  - 1.6rc1
-  - tip
-env:
-  global:
-    - GO15VENDOREXPERIMENT=1
-
-=======
     - 1.5
     - 1.6
     - tip
->>>>>>> dfaaff94
 before_install:
   - export PATH=$PATH:$GOPATH/bin
   - go get golang.org/x/tools/cmd/vet
@@ -27,26 +16,10 @@
   - go get -t -v ./...
 
 script:
-<<<<<<< HEAD
-  - go vet ./...
-  - go test -v -race ./...
-  - diff -u <(echo -n) <(gofmt -d -s .)
-  - go test -v -coverprofile=echo.coverprofile
-  - go test -v -coverprofile=middleware.coverprofile ./middleware
-  - gover
-  - goveralls -coverprofile=gover.coverprofile -service=travis-ci
-
-notifications:
-  email:
-    on_success: change
-    on_failure: always
-
-=======
     - go test -coverprofile=echo.coverprofile
     - go test -coverprofile=middleware.coverprofile ./middleware
     - $HOME/gopath/bin/gover
     - $HOME/gopath/bin/goveralls -coverprofile=gover.coverprofile -service=travis-ci
->>>>>>> dfaaff94
 matrix:
   allow_failures:
     - go: tip