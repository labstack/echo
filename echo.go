/*
Package echo implements high performance, minimalist Go web framework.

Example:

  package main

  import (
    "net/http"

    "github.com/labstack/echo"
    "github.com/labstack/echo/middleware"
  )

  // Handler
  func hello(c echo.Context) error {
    return c.String(http.StatusOK, "Hello, World!")
  }

  func main() {
    // Echo instance
    e := echo.New()

    // Middleware
    e.Use(middleware.Logger())
    e.Use(middleware.Recover())

    // Routes
    e.GET("/", hello)

    // Start server
    e.Logger.Fatal(e.Start(":1323"))
  }

Learn more at https://echo.labstack.com
*/
package echo

import (
	"bytes"
	stdContext "context"
	"crypto/tls"
	"errors"
	"fmt"
	"io"
	stdLog "log"
	"net"
	"net/http"
	"net/url"
	"path"
	"path/filepath"
	"reflect"
	"runtime"
	"sync"
	"time"

	"github.com/labstack/gommon/color"
	"github.com/labstack/gommon/log"
	"golang.org/x/crypto/acme/autocert"
)

type (
	// Echo is the top-level framework instance.
	Echo struct {
		StdLogger        *stdLog.Logger
		colorer          *color.Color
		premiddleware    []MiddlewareFunc
		middleware       []MiddlewareFunc
		maxParam         *int
		router           *Router
		notFoundHandler  HandlerFunc
		pool             sync.Pool
		Server           *http.Server
		TLSServer        *http.Server
		Listener         net.Listener
		TLSListener      net.Listener
		AutoTLSManager   autocert.Manager
		DisableHTTP2     bool
		Debug            bool
		HideBanner       bool
		HidePort         bool
		HTTPErrorHandler HTTPErrorHandler
		Binder           Binder
		Validator        Validator
		Renderer         Renderer
		Logger           Logger
	}

	// Route contains a handler and information for matching against requests.
	Route struct {
		Method string `json:"method"`
		Path   string `json:"path"`
		Name   string `json:"name"`
	}

	// HTTPError represents an error that occurred while handling a request.
	HTTPError struct {
		Code     int
		Message  interface{}
		Internal error // Stores the error returned by an external dependency
	}

	// MiddlewareFunc defines a function to process middleware.
	MiddlewareFunc func(HandlerFunc) HandlerFunc

	// HandlerFunc defines a function to serve HTTP requests.
	HandlerFunc func(Context) error

	// HTTPErrorHandler is a centralized HTTP error handler.
	HTTPErrorHandler func(error, Context)

	// Validator is the interface that wraps the Validate function.
	Validator interface {
		Validate(i interface{}) error
	}

	// Renderer is the interface that wraps the Render function.
	Renderer interface {
		Render(io.Writer, string, interface{}, Context) error
	}

	// Map defines a generic map of type `map[string]interface{}`.
	Map map[string]interface{}

	// i is the interface for Echo and Group.
	i interface {
		GET(string, HandlerFunc, ...MiddlewareFunc) *Route
	}
)

// HTTP methods
// NOTE: Deprecated, please use the stdlib constants directly instead.
const (
	CONNECT = http.MethodConnect
	DELETE  = http.MethodDelete
	GET     = http.MethodGet
	HEAD    = http.MethodHead
	OPTIONS = http.MethodOptions
	PATCH   = http.MethodPatch
	POST    = http.MethodPost
	//PROPFIND = "PROPFIND"
	PUT   = http.MethodPut
	TRACE = http.MethodTrace
)

// MIME types
const (
	MIMEApplicationJSON                  = "application/json"
	MIMEApplicationJSONCharsetUTF8       = MIMEApplicationJSON + "; " + charsetUTF8
	MIMEApplicationJavaScript            = "application/javascript"
	MIMEApplicationJavaScriptCharsetUTF8 = MIMEApplicationJavaScript + "; " + charsetUTF8
	MIMEApplicationXML                   = "application/xml"
	MIMEApplicationXMLCharsetUTF8        = MIMEApplicationXML + "; " + charsetUTF8
	MIMETextXML                          = "text/xml"
	MIMETextXMLCharsetUTF8               = MIMETextXML + "; " + charsetUTF8
	MIMEApplicationForm                  = "application/x-www-form-urlencoded"
	MIMEApplicationProtobuf              = "application/protobuf"
	MIMEApplicationMsgpack               = "application/msgpack"
	MIMETextHTML                         = "text/html"
	MIMETextHTMLCharsetUTF8              = MIMETextHTML + "; " + charsetUTF8
	MIMETextPlain                        = "text/plain"
	MIMETextPlainCharsetUTF8             = MIMETextPlain + "; " + charsetUTF8
	MIMEMultipartForm                    = "multipart/form-data"
	MIMEOctetStream                      = "application/octet-stream"
)

const (
	charsetUTF8 = "charset=UTF-8"
	PROPFIND    = "PROPFIND"
)

// Headers
const (
	HeaderAccept              = "Accept"
	HeaderAcceptEncoding      = "Accept-Encoding"
	HeaderAllow               = "Allow"
	HeaderAuthorization       = "Authorization"
	HeaderContentDisposition  = "Content-Disposition"
	HeaderContentEncoding     = "Content-Encoding"
	HeaderContentLength       = "Content-Length"
	HeaderContentType         = "Content-Type"
	HeaderCookie              = "Cookie"
	HeaderSetCookie           = "Set-Cookie"
	HeaderIfModifiedSince     = "If-Modified-Since"
	HeaderLastModified        = "Last-Modified"
	HeaderLocation            = "Location"
	HeaderUpgrade             = "Upgrade"
	HeaderVary                = "Vary"
	HeaderWWWAuthenticate     = "WWW-Authenticate"
	HeaderXForwardedFor       = "X-Forwarded-For"
	HeaderXForwardedProto     = "X-Forwarded-Proto"
	HeaderXForwardedProtocol  = "X-Forwarded-Protocol"
	HeaderXForwardedSsl       = "X-Forwarded-Ssl"
	HeaderXUrlScheme          = "X-Url-Scheme"
	HeaderXHTTPMethodOverride = "X-HTTP-Method-Override"
	HeaderXRealIP             = "X-Real-IP"
	HeaderXRequestID          = "X-Request-ID"
	HeaderXRequestedWith      = "X-Requested-With"
	HeaderServer              = "Server"
	HeaderOrigin              = "Origin"

	// Access control
	HeaderAccessControlRequestMethod    = "Access-Control-Request-Method"
	HeaderAccessControlRequestHeaders   = "Access-Control-Request-Headers"
	HeaderAccessControlAllowOrigin      = "Access-Control-Allow-Origin"
	HeaderAccessControlAllowMethods     = "Access-Control-Allow-Methods"
	HeaderAccessControlAllowHeaders     = "Access-Control-Allow-Headers"
	HeaderAccessControlAllowCredentials = "Access-Control-Allow-Credentials"
	HeaderAccessControlExposeHeaders    = "Access-Control-Expose-Headers"
	HeaderAccessControlMaxAge           = "Access-Control-Max-Age"

	// Security
	HeaderStrictTransportSecurity = "Strict-Transport-Security"
	HeaderXContentTypeOptions     = "X-Content-Type-Options"
	HeaderXXSSProtection          = "X-XSS-Protection"
	HeaderXFrameOptions           = "X-Frame-Options"
	HeaderContentSecurityPolicy   = "Content-Security-Policy"
	HeaderXCSRFToken              = "X-CSRF-Token"
)

const (
	Version = "3.3.dev"
	website = "https://echo.labstack.com"
	// http://patorjk.com/software/taag/#p=display&f=Small%20Slant&t=Echo
	banner = `
   ____    __
  / __/___/ /  ___
 / _// __/ _ \/ _ \
/___/\__/_//_/\___/ %s
High performance, minimalist Go web framework
%s
____________________________________O/_______
                                    O\
`
)

var (
	methods = [...]string{
		http.MethodConnect,
		http.MethodDelete,
		http.MethodGet,
		http.MethodHead,
		http.MethodOptions,
		http.MethodPatch,
		http.MethodPost,
		PROPFIND,
		http.MethodPut,
		http.MethodTrace,
	}
)

// Errors
var (
	ErrUnsupportedMediaType        = NewHTTPError(http.StatusUnsupportedMediaType)
	ErrNotFound                    = NewHTTPError(http.StatusNotFound)
	ErrUnauthorized                = NewHTTPError(http.StatusUnauthorized)
	ErrForbidden                   = NewHTTPError(http.StatusForbidden)
	ErrMethodNotAllowed            = NewHTTPError(http.StatusMethodNotAllowed)
	ErrStatusRequestEntityTooLarge = NewHTTPError(http.StatusRequestEntityTooLarge)
	ErrTooManyRequests             = NewHTTPError(http.StatusTooManyRequests)
	ErrBadRequest                  = NewHTTPError(http.StatusBadRequest)
	ErrBadGateway                  = NewHTTPError(http.StatusBadGateway)
	ErrInternalServerError         = NewHTTPError(http.StatusInternalServerError)
	ErrRequestTimeout              = NewHTTPError(http.StatusRequestTimeout)
	ErrServiceUnavailable          = NewHTTPError(http.StatusServiceUnavailable)
	ErrValidatorNotRegistered      = errors.New("validator not registered")
	ErrRendererNotRegistered       = errors.New("renderer not registered")
	ErrInvalidRedirectCode         = errors.New("invalid redirect status code")
	ErrCookieNotFound              = errors.New("cookie not found")
)

// Error handlers
var (
	NotFoundHandler = func(c Context) error {
		return ErrNotFound
	}

	MethodNotAllowedHandler = func(c Context) error {
		return ErrMethodNotAllowed
	}
)

// New creates an instance of Echo.
func New() (e *Echo) {
	e = &Echo{
		Server:    new(http.Server),
		TLSServer: new(http.Server),
		AutoTLSManager: autocert.Manager{
			Prompt: autocert.AcceptTOS,
		},
		Logger:   log.New("echo"),
		colorer:  color.New(),
		maxParam: new(int),
	}
	e.Server.Handler = e
	e.TLSServer.Handler = e
	e.HTTPErrorHandler = e.DefaultHTTPErrorHandler
	e.Binder = &DefaultBinder{}
	e.Logger.SetLevel(log.ERROR)
	e.StdLogger = stdLog.New(e.Logger.Output(), e.Logger.Prefix()+": ", 0)
	e.pool.New = func() interface{} {
		return e.NewContext(nil, nil)
	}
	e.router = NewRouter(e)
	return
}

// NewContext returns a Context instance.
func (e *Echo) NewContext(r *http.Request, w http.ResponseWriter) Context {
	return &context{
		request:  r,
		response: NewResponse(w, e),
		store:    make(Map),
		echo:     e,
		pvalues:  make([]string, *e.maxParam),
		handler:  NotFoundHandler,
	}
}

// Router returns router.
func (e *Echo) Router() *Router {
	return e.router
}

// DefaultHTTPErrorHandler is the default HTTP error handler. It sends a JSON response
// with status code.
func (e *Echo) DefaultHTTPErrorHandler(err error, c Context) {
	var (
		code = http.StatusInternalServerError
		msg  interface{}
	)

	if he, ok := err.(*HTTPError); ok {
		code = he.Code
		msg = he.Message
		if he.Internal != nil {
			err = fmt.Errorf("%v, %v", err, he.Internal)
		}
	} else if e.Debug {
		msg = err.Error()
	} else {
		msg = http.StatusText(code)
	}
	if _, ok := msg.(string); ok {
		msg = Map{"message": msg}
	}

	// Send response
	if !c.Response().Committed {
		if c.Request().Method == http.MethodHead { // Issue #608
			err = c.NoContent(code)
		} else {
			err = c.JSON(code, msg)
		}
		if err != nil {
			e.Logger.Error(err)
		}
	}
}

// Pre adds middleware to the chain which is run before router.
func (e *Echo) Pre(middleware ...MiddlewareFunc) {
	e.premiddleware = append(e.premiddleware, middleware...)
}

// Use adds middleware to the chain which is run after router.
func (e *Echo) Use(middleware ...MiddlewareFunc) {
	e.middleware = append(e.middleware, middleware...)
}

// CONNECT registers a new CONNECT route for a path with matching handler in the
// router with optional route-level middleware.
func (e *Echo) CONNECT(path string, h HandlerFunc, m ...MiddlewareFunc) *Route {
	return e.Add(http.MethodConnect, path, h, m...)
}

// DELETE registers a new DELETE route for a path with matching handler in the router
// with optional route-level middleware.
func (e *Echo) DELETE(path string, h HandlerFunc, m ...MiddlewareFunc) *Route {
	return e.Add(http.MethodDelete, path, h, m...)
}

// GET registers a new GET route for a path with matching handler in the router
// with optional route-level middleware.
func (e *Echo) GET(path string, h HandlerFunc, m ...MiddlewareFunc) *Route {
	return e.Add(http.MethodGet, path, h, m...)
}

// HEAD registers a new HEAD route for a path with matching handler in the
// router with optional route-level middleware.
func (e *Echo) HEAD(path string, h HandlerFunc, m ...MiddlewareFunc) *Route {
	return e.Add(http.MethodHead, path, h, m...)
}

// OPTIONS registers a new OPTIONS route for a path with matching handler in the
// router with optional route-level middleware.
func (e *Echo) OPTIONS(path string, h HandlerFunc, m ...MiddlewareFunc) *Route {
	return e.Add(http.MethodOptions, path, h, m...)
}

// PATCH registers a new PATCH route for a path with matching handler in the
// router with optional route-level middleware.
func (e *Echo) PATCH(path string, h HandlerFunc, m ...MiddlewareFunc) *Route {
	return e.Add(http.MethodPatch, path, h, m...)
}

// POST registers a new POST route for a path with matching handler in the
// router with optional route-level middleware.
func (e *Echo) POST(path string, h HandlerFunc, m ...MiddlewareFunc) *Route {
	return e.Add(http.MethodPost, path, h, m...)
}

// PUT registers a new PUT route for a path with matching handler in the
// router with optional route-level middleware.
func (e *Echo) PUT(path string, h HandlerFunc, m ...MiddlewareFunc) *Route {
	return e.Add(http.MethodPut, path, h, m...)
}

// TRACE registers a new TRACE route for a path with matching handler in the
// router with optional route-level middleware.
func (e *Echo) TRACE(path string, h HandlerFunc, m ...MiddlewareFunc) *Route {
	return e.Add(http.MethodTrace, path, h, m...)
}

// Any registers a new route for all HTTP methods and path with matching handler
// in the router with optional route-level middleware.
func (e *Echo) Any(path string, handler HandlerFunc, middleware ...MiddlewareFunc) []*Route {
	routes := make([]*Route, len(methods))
	for i, m := range methods {
		routes[i] = e.Add(m, path, handler, middleware...)
	}
	return routes
}

// Match registers a new route for multiple HTTP methods and path with matching
// handler in the router with optional route-level middleware.
func (e *Echo) Match(methods []string, path string, handler HandlerFunc, middleware ...MiddlewareFunc) []*Route {
	routes := make([]*Route, len(methods))
	for i, m := range methods {
		routes[i] = e.Add(m, path, handler, middleware...)
	}
	return routes
}

// Static registers a new route with path prefix to serve static files from the
// provided root directory.
func (e *Echo) Static(prefix, root string) *Route {
	if root == "" {
		root = "." // For security we want to restrict to CWD.
	}
	return static(e, prefix, root)
}

func static(i i, prefix, root string) *Route {
	h := func(c Context) error {
		p, err := url.PathUnescape(c.Param("*"))
		if err != nil {
			return err
		}
		name := filepath.Join(root, path.Clean("/"+p)) // "/"+ for security
		return c.File(name)
	}
	i.GET(prefix, h)
	if prefix == "/" {
		return i.GET(prefix+"*", h)
	}

	return i.GET(prefix+"/*", h)
}

// File registers a new route with path to serve a static file with optional route-level middleware.
func (e *Echo) File(path, file string, m ...MiddlewareFunc) *Route {
	return e.GET(path, func(c Context) error {
		return c.File(file)
	}, m...)
}

// Add registers a new route for an HTTP method and path with matching handler
// in the router with optional route-level middleware.
func (e *Echo) Add(method, path string, handler HandlerFunc, middleware ...MiddlewareFunc) *Route {
	name := handlerName(handler)
	e.router.Add(method, path, func(c Context) error {
		h := handler
		// Chain middleware
		for i := len(middleware) - 1; i >= 0; i-- {
			h = middleware[i](h)
		}
		return h(c)
	})
	r := &Route{
		Method: method,
		Path:   path,
		Name:   name,
	}
	e.router.routes[method+path] = r
	return r
}

// Group creates a new router group with prefix and optional group-level middleware.
func (e *Echo) Group(prefix string, m ...MiddlewareFunc) (g *Group) {
	g = &Group{prefix: prefix, echo: e}
	g.Use(m...)
	return
}

// URI generates a URI from handler.
func (e *Echo) URI(handler HandlerFunc, params ...interface{}) string {
	name := handlerName(handler)
	return e.Reverse(name, params...)
}

// URL is an alias for `URI` function.
func (e *Echo) URL(h HandlerFunc, params ...interface{}) string {
	return e.URI(h, params...)
}

// Reverse generates an URL from route name and provided parameters.
func (e *Echo) Reverse(name string, params ...interface{}) string {
	uri := new(bytes.Buffer)
	ln := len(params)
	n := 0
	for _, r := range e.router.routes {
		if r.Name == name {
			for i, l := 0, len(r.Path); i < l; i++ {
				if r.Path[i] == ':' && n < ln {
					for ; i < l && r.Path[i] != '/'; i++ {
					}
					uri.WriteString(fmt.Sprintf("%v", params[n]))
					n++
				}
				if i < l {
					uri.WriteByte(r.Path[i])
				}
			}
			break
		}
	}
	return uri.String()
}

// Routes returns the registered routes.
func (e *Echo) Routes() []*Route {
	routes := make([]*Route, 0, len(e.router.routes))
	for _, v := range e.router.routes {
		routes = append(routes, v)
	}
	return routes
}

// AcquireContext returns an empty `Context` instance from the pool.
// You must return the context by calling `ReleaseContext()`.
func (e *Echo) AcquireContext() Context {
	return e.pool.Get().(Context)
}

// ReleaseContext returns the `Context` instance back to the pool.
// You must call it after `AcquireContext()`.
func (e *Echo) ReleaseContext(c Context) {
	e.pool.Put(c)
}

// ServeHTTP implements `http.Handler` interface, which serves HTTP requests.
func (e *Echo) ServeHTTP(w http.ResponseWriter, r *http.Request) {
	// Acquire context
	c := e.pool.Get().(*context)
	c.Reset(r, w)

	h := NotFoundHandler

	if e.premiddleware == nil {
		e.router.Find(r.Method, getPath(r), c)
		h = c.Handler()
		for i := len(e.middleware) - 1; i >= 0; i-- {
			h = e.middleware[i](h)
		}
	} else {
		h = func(c Context) error {
			e.router.Find(r.Method, getPath(r), c)
			h := c.Handler()
			for i := len(e.middleware) - 1; i >= 0; i-- {
				h = e.middleware[i](h)
			}
			return h(c)
		}
		for i := len(e.premiddleware) - 1; i >= 0; i-- {
			h = e.premiddleware[i](h)
		}
	}

	// Execute chain
	if err := h(c); err != nil {
		e.HTTPErrorHandler(err, c)
	}

	// Release context
	e.pool.Put(c)
}

// Start starts an HTTP server.
func (e *Echo) Start(address string) error {
	e.Server.Addr = address
	return e.StartServer(e.Server)
}

// StartTLS starts an HTTPS server.
func (e *Echo) StartTLS(address string, certFile, keyFile string) (err error) {
	if certFile == "" || keyFile == "" {
		return errors.New("invalid tls configuration")
	}
	s := e.TLSServer
	s.TLSConfig = new(tls.Config)
	s.TLSConfig.Certificates = make([]tls.Certificate, 1)
	s.TLSConfig.Certificates[0], err = tls.LoadX509KeyPair(certFile, keyFile)
	if err != nil {
		return
	}
	return e.startTLS(address)
}

// StartAutoTLS starts an HTTPS server using certificates automatically installed from https://letsencrypt.org.
func (e *Echo) StartAutoTLS(address string) error {
	s := e.TLSServer
	s.TLSConfig = new(tls.Config)
	s.TLSConfig.GetCertificate = e.AutoTLSManager.GetCertificate
	return e.startTLS(address)
}

func (e *Echo) startTLS(address string) error {
	s := e.TLSServer
	s.Addr = address
	if !e.DisableHTTP2 {
		s.TLSConfig.NextProtos = append(s.TLSConfig.NextProtos, "h2")
	}
	return e.StartServer(e.TLSServer)
}

// StartServer starts a custom http server.
func (e *Echo) StartServer(s *http.Server) (err error) {
	// Setup
	e.colorer.SetOutput(e.Logger.Output())
<<<<<<< HEAD
	s.ErrorLog = e.stdLogger

	if s.Handler == nil {
		s.Handler = e
	}

=======
	s.ErrorLog = e.StdLogger
	s.Handler = e
>>>>>>> a8de73ef
	if e.Debug {
		e.Logger.SetLevel(log.DEBUG)
	}

	if !e.HideBanner {
		e.colorer.Printf(banner, e.colorer.Red("v"+Version), e.colorer.Blue(website))
	}

	if s.TLSConfig == nil {
		if e.Listener == nil {
			e.Listener, err = newListener(s.Addr)
			if err != nil {
				return err
			}
		}
		if !e.HidePort {
			e.colorer.Printf("⇨ http server started on %s\n", e.colorer.Green(e.Listener.Addr()))
		}
		return s.Serve(e.Listener)
	}
	if e.TLSListener == nil {
		l, err := newListener(s.Addr)
		if err != nil {
			return err
		}
		e.TLSListener = tls.NewListener(l, s.TLSConfig)
	}
	if !e.HidePort {
		e.colorer.Printf("⇨ https server started on %s\n", e.colorer.Green(e.TLSListener.Addr()))
	}
	return s.Serve(e.TLSListener)
}

// Close immediately stops the server.
// It internally calls `http.Server#Close()`.
func (e *Echo) Close() error {
	if err := e.TLSServer.Close(); err != nil {
		return err
	}
	return e.Server.Close()
}

// Shutdown stops server the gracefully.
// It internally calls `http.Server#Shutdown()`.
func (e *Echo) Shutdown(ctx stdContext.Context) error {
	if err := e.TLSServer.Shutdown(ctx); err != nil {
		return err
	}
	return e.Server.Shutdown(ctx)
}

// NewHTTPError creates a new HTTPError instance.
func NewHTTPError(code int, message ...interface{}) *HTTPError {
	he := &HTTPError{Code: code, Message: http.StatusText(code)}
	if len(message) > 0 {
		he.Message = message[0]
	}
	return he
}

// Error makes it compatible with `error` interface.
func (he *HTTPError) Error() string {
	return fmt.Sprintf("code=%d, message=%v", he.Code, he.Message)
}

func (he *HTTPError) SetInternal(err error) *HTTPError {
	he.Internal = err
	return he
}

// WrapHandler wraps `http.Handler` into `echo.HandlerFunc`.
func WrapHandler(h http.Handler) HandlerFunc {
	return func(c Context) error {
		h.ServeHTTP(c.Response(), c.Request())
		return nil
	}
}

// WrapMiddleware wraps `func(http.Handler) http.Handler` into `echo.MiddlewareFunc`
func WrapMiddleware(m func(http.Handler) http.Handler) MiddlewareFunc {
	return func(next HandlerFunc) HandlerFunc {
		return func(c Context) (err error) {
			m(http.HandlerFunc(func(w http.ResponseWriter, r *http.Request) {
				c.SetRequest(r)
				err = next(c)
			})).ServeHTTP(c.Response(), c.Request())
			return
		}
	}
}

func getPath(r *http.Request) string {
	path := r.URL.RawPath
	if path == "" {
		path = r.URL.Path
	}
	return path
}

func handlerName(h HandlerFunc) string {
	t := reflect.ValueOf(h).Type()
	if t.Kind() == reflect.Func {
		return runtime.FuncForPC(reflect.ValueOf(h).Pointer()).Name()
	}
	return t.String()
}

// // PathUnescape is wraps `url.PathUnescape`
// func PathUnescape(s string) (string, error) {
// 	return url.PathUnescape(s)
// }

// tcpKeepAliveListener sets TCP keep-alive timeouts on accepted
// connections. It's used by ListenAndServe and ListenAndServeTLS so
// dead TCP connections (e.g. closing laptop mid-download) eventually
// go away.
type tcpKeepAliveListener struct {
	*net.TCPListener
}

func (ln tcpKeepAliveListener) Accept() (c net.Conn, err error) {
	tc, err := ln.AcceptTCP()
	if err != nil {
		return
	}
	tc.SetKeepAlive(true)
	tc.SetKeepAlivePeriod(3 * time.Minute)
	return tc, nil
}

func newListener(address string) (*tcpKeepAliveListener, error) {
	l, err := net.Listen("tcp", address)
	if err != nil {
		return nil, err
	}
	return &tcpKeepAliveListener{l.(*net.TCPListener)}, nil
}<|MERGE_RESOLUTION|>--- conflicted
+++ resolved
@@ -638,17 +638,12 @@
 func (e *Echo) StartServer(s *http.Server) (err error) {
 	// Setup
 	e.colorer.SetOutput(e.Logger.Output())
-<<<<<<< HEAD
 	s.ErrorLog = e.stdLogger
 
 	if s.Handler == nil {
 		s.Handler = e
 	}
 
-=======
-	s.ErrorLog = e.StdLogger
-	s.Handler = e
->>>>>>> a8de73ef
 	if e.Debug {
 		e.Logger.SetLevel(log.DEBUG)
 	}
