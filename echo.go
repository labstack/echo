/*
Package echo implements high performance, minimalist Go web framework.

Example:

  package main

	import (
		"github.com/labstack/echo/v5"
		"github.com/labstack/echo/v5/middleware"
		"log"
		"net/http"
	)

  // Handler
  func hello(c echo.Context) error {
    return c.String(http.StatusOK, "Hello, World!")
  }

  func main() {
    // Echo instance
    e := echo.New()

    // Middleware
    e.Use(middleware.Logger())
    e.Use(middleware.Recover())

    // Routes
    e.GET("/", hello)

    // Start server
    if err := e.Start(":8080"); err != http.ErrServerClosed {
		  log.Fatal(err)
	  }
  }

Learn more at https://echo.labstack.com
*/
package echo

import (
	stdContext "context"
	"errors"
	"fmt"
	"io"
	"io/fs"
	"net/http"
	"net/url"
	"os"
	"os/signal"
	"path/filepath"
<<<<<<< HEAD
=======
	"runtime"
>>>>>>> aad765a5
	"strings"
	"sync"
)

// Echo is the top-level framework instance.
<<<<<<< HEAD
// Note: replacing/nilling public fields is not coroutine/thread-safe and can cause data-races/panics.
=======
//
// Note: replacing/nilling public fields is not coroutine/thread-safe and can cause data-races/panics. This is very likely
// to happen when you access Echo instances through Context.Echo() method.
>>>>>>> aad765a5
type Echo struct {
	// premiddleware are middlewares that are run for every request before routing is done
	premiddleware []MiddlewareFunc
	// middleware are middlewares that are run after router found a matching route (not found and method not found are also matches)
	middleware []MiddlewareFunc

	router        Router
	routers       map[string]Router
	routerCreator func(e *Echo) Router

	contextPool sync.Pool
<<<<<<< HEAD
	// contextPathParamAllocSize holds maximum parameter count for all added routes. This is necessary info for context
	// creation time so we can allocate path parameter values slice.
=======
	// contextPathParamAllocSize holds maximum parameter count for all added routes. This is necessary info at context
	// creation moment so we can allocate path parameter values slice with correct size.
>>>>>>> aad765a5
	contextPathParamAllocSize int

	// NewContextFunc allows using custom context implementations, instead of default *echo.context
	NewContextFunc   func(e *Echo, pathParamAllocSize int) ServableContext
	Debug            bool
	HTTPErrorHandler HTTPErrorHandler
	Binder           Binder
	JSONSerializer   JSONSerializer
	Validator        Validator
	Renderer         Renderer
	Logger           Logger
	IPExtractor      IPExtractor

	// Filesystem is file system used by Static and File handlers to access files.
	// Defaults to os.DirFS(".")
	//
	// When dealing with `embed.FS` use `fs := echo.MustSubFS(fs, "rootDirectory") to create sub fs which uses necessary
	// prefix for directory path. This is necessary as `//go:embed assets/images` embeds files with paths
	// including `assets/images` as their prefix.
	Filesystem fs.FS
}

// JSONSerializer is the interface that encodes and decodes JSON to and from interfaces.
type JSONSerializer interface {
	Serialize(c Context, i interface{}, indent string) error
	Deserialize(c Context, i interface{}) error
}

// HTTPErrorHandler is a centralized HTTP error handler.
type HTTPErrorHandler func(c Context, err error)

// HandlerFunc defines a function to serve HTTP requests.
type HandlerFunc func(c Context) error

// MiddlewareFunc defines a function to process middleware.
type MiddlewareFunc func(next HandlerFunc) HandlerFunc

// MiddlewareConfigurator defines interface for creating middleware handlers with possibility to return configuration errors instead of panicking.
type MiddlewareConfigurator interface {
	ToMiddleware() (MiddlewareFunc, error)
}

// Validator is the interface that wraps the Validate function.
type Validator interface {
	Validate(i interface{}) error
}

// Renderer is the interface that wraps the Render function.
type Renderer interface {
	Render(io.Writer, string, interface{}, Context) error
}

// Map defines a generic map of type `map[string]interface{}`.
type Map map[string]interface{}

// MIME types
const (
	MIMEApplicationJSON                  = "application/json"
	MIMEApplicationJSONCharsetUTF8       = MIMEApplicationJSON + "; " + charsetUTF8
	MIMEApplicationJavaScript            = "application/javascript"
	MIMEApplicationJavaScriptCharsetUTF8 = MIMEApplicationJavaScript + "; " + charsetUTF8
	MIMEApplicationXML                   = "application/xml"
	MIMEApplicationXMLCharsetUTF8        = MIMEApplicationXML + "; " + charsetUTF8
	MIMETextXML                          = "text/xml"
	MIMETextXMLCharsetUTF8               = MIMETextXML + "; " + charsetUTF8
	MIMEApplicationForm                  = "application/x-www-form-urlencoded"
	MIMEApplicationProtobuf              = "application/protobuf"
	MIMEApplicationMsgpack               = "application/msgpack"
	MIMETextHTML                         = "text/html"
	MIMETextHTMLCharsetUTF8              = MIMETextHTML + "; " + charsetUTF8
	MIMETextPlain                        = "text/plain"
	MIMETextPlainCharsetUTF8             = MIMETextPlain + "; " + charsetUTF8
	MIMEMultipartForm                    = "multipart/form-data"
	MIMEOctetStream                      = "application/octet-stream"
)

const (
	charsetUTF8 = "charset=UTF-8"
	// PROPFIND Method can be used on collection and property resources.
	PROPFIND = "PROPFIND"
	// REPORT Method can be used to get information about a resource, see rfc 3253
	REPORT = "REPORT"
	// RouteNotFound is special method type for routes handling "route not found" (404) cases
	RouteNotFound = "echo_route_not_found"
)

// Headers
const (
	HeaderAccept         = "Accept"
	HeaderAcceptEncoding = "Accept-Encoding"
	// HeaderAllow is the name of the "Allow" header field used to list the set of methods
	// advertised as supported by the target resource. Returning an Allow header is mandatory
	// for status 405 (method not found) and useful for the OPTIONS method in responses.
	// See RFC 7231: https://datatracker.ietf.org/doc/html/rfc7231#section-7.4.1
	HeaderAllow               = "Allow"
	HeaderAuthorization       = "Authorization"
	HeaderContentDisposition  = "Content-Disposition"
	HeaderContentEncoding     = "Content-Encoding"
	HeaderContentLength       = "Content-Length"
	HeaderContentType         = "Content-Type"
	HeaderCookie              = "Cookie"
	HeaderSetCookie           = "Set-Cookie"
	HeaderIfModifiedSince     = "If-Modified-Since"
	HeaderLastModified        = "Last-Modified"
	HeaderLocation            = "Location"
	HeaderRetryAfter          = "Retry-After"
	HeaderUpgrade             = "Upgrade"
	HeaderVary                = "Vary"
	HeaderWWWAuthenticate     = "WWW-Authenticate"
	HeaderXForwardedFor       = "X-Forwarded-For"
	HeaderXForwardedProto     = "X-Forwarded-Proto"
	HeaderXForwardedProtocol  = "X-Forwarded-Protocol"
	HeaderXForwardedSsl       = "X-Forwarded-Ssl"
	HeaderXUrlScheme          = "X-Url-Scheme"
	HeaderXHTTPMethodOverride = "X-HTTP-Method-Override"
	HeaderXRealIP             = "X-Real-Ip"
	HeaderXRequestID          = "X-Request-Id"
	HeaderXCorrelationID      = "X-Correlation-Id"
	HeaderXRequestedWith      = "X-Requested-With"
	HeaderServer              = "Server"
	HeaderOrigin              = "Origin"
	HeaderCacheControl        = "Cache-Control"
	HeaderConnection          = "Connection"

	// Access control
	HeaderAccessControlRequestMethod    = "Access-Control-Request-Method"
	HeaderAccessControlRequestHeaders   = "Access-Control-Request-Headers"
	HeaderAccessControlAllowOrigin      = "Access-Control-Allow-Origin"
	HeaderAccessControlAllowMethods     = "Access-Control-Allow-Methods"
	HeaderAccessControlAllowHeaders     = "Access-Control-Allow-Headers"
	HeaderAccessControlAllowCredentials = "Access-Control-Allow-Credentials"
	HeaderAccessControlExposeHeaders    = "Access-Control-Expose-Headers"
	HeaderAccessControlMaxAge           = "Access-Control-Max-Age"

	// Security
	HeaderStrictTransportSecurity         = "Strict-Transport-Security"
	HeaderXContentTypeOptions             = "X-Content-Type-Options"
	HeaderXXSSProtection                  = "X-XSS-Protection"
	HeaderXFrameOptions                   = "X-Frame-Options"
	HeaderContentSecurityPolicy           = "Content-Security-Policy"
	HeaderContentSecurityPolicyReportOnly = "Content-Security-Policy-Report-Only"
	HeaderXCSRFToken                      = "X-CSRF-Token"
	HeaderReferrerPolicy                  = "Referrer-Policy"
)

const (
	// Version of Echo
	Version = "5.0.0-alpha"
)

var methods = [...]string{
	http.MethodConnect,
	http.MethodDelete,
	http.MethodGet,
	http.MethodHead,
	http.MethodOptions,
	http.MethodPatch,
	http.MethodPost,
	PROPFIND,
	http.MethodPut,
	http.MethodTrace,
	REPORT,
}

// New creates an instance of Echo.
func New() *Echo {
	logger := newJSONLogger(os.Stdout)
	e := &Echo{
		Logger:         logger,
		Filesystem:     newDefaultFS(),
		Binder:         &DefaultBinder{},
		JSONSerializer: &DefaultJSONSerializer{},

		routers: make(map[string]Router),
		routerCreator: func(ec *Echo) Router {
			return NewRouter(RouterConfig{})
		},
	}

	e.router = NewRouter(RouterConfig{})
	e.HTTPErrorHandler = DefaultHTTPErrorHandler(false)
	e.contextPool.New = func() interface{} {
		return e.NewContext(nil, nil)
	}
	return e
}

// NewContext returns a new Context instance.
//
// Note: both request and response can be left to nil as Echo.ServeHTTP will call c.Reset(req,resp) anyway
// these arguments are useful when creating context for tests and cases like that.
func (e *Echo) NewContext(r *http.Request, w http.ResponseWriter) Context {
	var c Context
	if e.NewContextFunc != nil {
		c = e.NewContextFunc(e, e.contextPathParamAllocSize)
	} else {
		c = NewDefaultContext(e, e.contextPathParamAllocSize)
	}
	c.SetRequest(r)
	c.SetResponse(NewResponse(w, e))
	return c
}

// Router returns the default router.
func (e *Echo) Router() Router {
	return e.router
}

// Routers returns the map of host => router.
func (e *Echo) Routers() map[string]Router {
	return e.routers
}

// RouterFor returns Router for given host.
func (e *Echo) RouterFor(host string) Router {
	return e.routers[host]
}

// ResetRouterCreator resets callback for creating new router instances.
// Note: current (default) router is immediately replaced with router created with creator func and vhost routers are cleared.
func (e *Echo) ResetRouterCreator(creator func(e *Echo) Router) {
	e.routerCreator = creator
	e.router = creator(e)
	e.routers = make(map[string]Router)
}

// DefaultHTTPErrorHandler creates new default HTTP error handler implementation. It sends a JSON response
// with status code. `exposeError` parameter decides if returned message will contain also error message or not
//
// Note: DefaultHTTPErrorHandler does not log errors. Use middleware for it if errors need to be logged (separately)
// Note: In case errors happens in middleware call-chain that is returning from handler (which did not return an error).
// When handler has already sent response (ala c.JSON()) and there is error in middleware that is returning from
// handler. Then the error that global error handler received will be ignored because we have already "commited" the
// response and status code header has been sent to the client.
func DefaultHTTPErrorHandler(exposeError bool) HTTPErrorHandler {
	return func(c Context, err error) {
		if c.Response().Committed {
			return
		}

		he := &HTTPError{
			Code:    http.StatusInternalServerError,
			Message: http.StatusText(http.StatusInternalServerError),
		}
		if errors.As(err, &he) {
			if he.Internal != nil { // max 2 levels of checks even if internal could have also internal
				errors.As(he.Internal, &he)
			}
		}

		// Issue #1426
		code := he.Code
		message := he.Message
		if m, ok := he.Message.(string); ok {
			if exposeError {
				message = Map{"message": m, "error": err.Error()}
			} else {
				message = Map{"message": m}
			}
		}

		// Send response
		var cErr error
		if c.Request().Method == http.MethodHead { // Issue #608
			cErr = c.NoContent(he.Code)
		} else {
			cErr = c.JSON(code, message)
		}
		if cErr != nil {
			c.Echo().Logger.Error(err) // truly rare case. ala client already disconnected
		}
	}
}

// Pre adds middleware to the chain which is run before router tries to find matching route.
// Meaning middleware is executed even for 404 (not found) cases.
func (e *Echo) Pre(middleware ...MiddlewareFunc) {
	e.premiddleware = append(e.premiddleware, middleware...)
}

// Use adds middleware to the chain which is run after router has found matching route and before route/request handler method is executed.
func (e *Echo) Use(middleware ...MiddlewareFunc) {
	e.middleware = append(e.middleware, middleware...)
}

// CONNECT registers a new CONNECT route for a path with matching handler in the
// router with optional route-level middleware. Panics on error.
func (e *Echo) CONNECT(path string, h HandlerFunc, m ...MiddlewareFunc) RouteInfo {
	return e.Add(http.MethodConnect, path, h, m...)
}

// DELETE registers a new DELETE route for a path with matching handler in the router
// with optional route-level middleware. Panics on error.
func (e *Echo) DELETE(path string, h HandlerFunc, m ...MiddlewareFunc) RouteInfo {
	return e.Add(http.MethodDelete, path, h, m...)
}

// GET registers a new GET route for a path with matching handler in the router
// with optional route-level middleware. Panics on error.
func (e *Echo) GET(path string, h HandlerFunc, m ...MiddlewareFunc) RouteInfo {
	return e.Add(http.MethodGet, path, h, m...)
}

// HEAD registers a new HEAD route for a path with matching handler in the
// router with optional route-level middleware. Panics on error.
func (e *Echo) HEAD(path string, h HandlerFunc, m ...MiddlewareFunc) RouteInfo {
	return e.Add(http.MethodHead, path, h, m...)
}

// OPTIONS registers a new OPTIONS route for a path with matching handler in the
// router with optional route-level middleware. Panics on error.
func (e *Echo) OPTIONS(path string, h HandlerFunc, m ...MiddlewareFunc) RouteInfo {
	return e.Add(http.MethodOptions, path, h, m...)
}

// PATCH registers a new PATCH route for a path with matching handler in the
// router with optional route-level middleware. Panics on error.
func (e *Echo) PATCH(path string, h HandlerFunc, m ...MiddlewareFunc) RouteInfo {
	return e.Add(http.MethodPatch, path, h, m...)
}

// POST registers a new POST route for a path with matching handler in the
// router with optional route-level middleware. Panics on error.
func (e *Echo) POST(path string, h HandlerFunc, m ...MiddlewareFunc) RouteInfo {
	return e.Add(http.MethodPost, path, h, m...)
}

// PUT registers a new PUT route for a path with matching handler in the
// router with optional route-level middleware. Panics on error.
func (e *Echo) PUT(path string, h HandlerFunc, m ...MiddlewareFunc) RouteInfo {
	return e.Add(http.MethodPut, path, h, m...)
}

// TRACE registers a new TRACE route for a path with matching handler in the
// router with optional route-level middleware. Panics on error.
func (e *Echo) TRACE(path string, h HandlerFunc, m ...MiddlewareFunc) RouteInfo {
	return e.Add(http.MethodTrace, path, h, m...)
}

<<<<<<< HEAD
=======
// RouteNotFound registers a special-case route which is executed when no other route is found (i.e. HTTP 404 cases)
// for current request URL.
// Path supports static and named/any parameters just like other http method is defined. Generally path is ended with
// wildcard/match-any character (`/*`, `/download/*` etc).
//
// Example: `e.RouteNotFound("/*", func(c echo.Context) error { return c.NoContent(http.StatusNotFound) })`
func (e *Echo) RouteNotFound(path string, h HandlerFunc, m ...MiddlewareFunc) RouteInfo {
	return e.Add(RouteNotFound, path, h, m...)
}

>>>>>>> aad765a5
// Any registers a new route for all supported HTTP methods and path with matching handler
// in the router with optional route-level middleware. Panics on error.
func (e *Echo) Any(path string, handler HandlerFunc, middleware ...MiddlewareFunc) Routes {
	errs := make([]error, 0)
	ris := make(Routes, 0)
	for _, m := range methods {
		ri, err := e.AddRoute(Route{
			Method:      m,
			Path:        path,
			Handler:     handler,
			Middlewares: middleware,
		})
		if err != nil {
			errs = append(errs, err)
			continue
		}
		ris = append(ris, ri)
<<<<<<< HEAD
	}
	if len(errs) > 0 {
		panic(errs) // this is how `v4` handles errors. `v5` has methods to have panic-free usage
	}
=======
	}
	if len(errs) > 0 {
		panic(errs) // this is how `v4` handles errors. `v5` has methods to have panic-free usage
	}
>>>>>>> aad765a5
	return ris
}

// Match registers a new route for multiple HTTP methods and path with matching
// handler in the router with optional route-level middleware. Panics on error.
func (e *Echo) Match(methods []string, path string, handler HandlerFunc, middleware ...MiddlewareFunc) Routes {
	errs := make([]error, 0)
	ris := make(Routes, 0)
	for _, m := range methods {
		ri, err := e.AddRoute(Route{
			Method:      m,
			Path:        path,
			Handler:     handler,
			Middlewares: middleware,
		})
		if err != nil {
			errs = append(errs, err)
			continue
		}
		ris = append(ris, ri)
	}
	if len(errs) > 0 {
		panic(errs) // this is how `v4` handles errors. `v5` has methods to have panic-free usage
	}
	return ris
}

// Static registers a new route with path prefix to serve static files from the provided root directory.
func (e *Echo) Static(pathPrefix, fsRoot string) RouteInfo {
	subFs := MustSubFS(e.Filesystem, fsRoot)
	return e.Add(
		http.MethodGet,
		pathPrefix+"*",
		StaticDirectoryHandler(subFs, false),
	)
}

// StaticFS registers a new route with path prefix to serve static files from the provided file system.
//
// When dealing with `embed.FS` use `fs := echo.MustSubFS(fs, "rootDirectory") to create sub fs which uses necessary
// prefix for directory path. This is necessary as `//go:embed assets/images` embeds files with paths
// including `assets/images` as their prefix.
func (e *Echo) StaticFS(pathPrefix string, filesystem fs.FS) RouteInfo {
	return e.Add(
		http.MethodGet,
		pathPrefix+"*",
		StaticDirectoryHandler(filesystem, false),
	)
}

// StaticDirectoryHandler creates handler function to serve files from provided file system
// When disablePathUnescaping is set then file name from path is not unescaped and is served as is.
func StaticDirectoryHandler(fileSystem fs.FS, disablePathUnescaping bool) HandlerFunc {
	return func(c Context) error {
		p := c.PathParam("*")
		if !disablePathUnescaping { // when router is already unescaping we do not want to do is twice
			tmpPath, err := url.PathUnescape(p)
			if err != nil {
				return fmt.Errorf("failed to unescape path variable: %w", err)
			}
			p = tmpPath
		}

		// fs.FS.Open() already assumes that file names are relative to FS root path and considers name with prefix `/` as invalid
		name := filepath.ToSlash(filepath.Clean(strings.TrimPrefix(p, "/")))
		fi, err := fs.Stat(fileSystem, name)
		if err != nil {
			return ErrNotFound
		}

		// If the request is for a directory and does not end with "/"
		p = c.Request().URL.Path // path must not be empty.
		if fi.IsDir() && len(p) > 0 && p[len(p)-1] != '/' {
			// Redirect to ends with "/"
			return c.Redirect(http.StatusMovedPermanently, p+"/")
		}
		return fsFile(c, name, fileSystem)
	}
}

// FileFS registers a new route with path to serve file from the provided file system.
func (e *Echo) FileFS(path, file string, filesystem fs.FS, m ...MiddlewareFunc) RouteInfo {
	return e.GET(path, StaticFileHandler(file, filesystem), m...)
}

// StaticFileHandler creates handler function to serve file from provided file system
func StaticFileHandler(file string, filesystem fs.FS) HandlerFunc {
	return func(c Context) error {
		return fsFile(c, file, filesystem)
	}
}

// File registers a new route with path to serve a static file with optional route-level middleware. Panics on error.
func (e *Echo) File(path, file string, middleware ...MiddlewareFunc) RouteInfo {
	handler := func(c Context) error {
		return c.File(file)
	}
	return e.Add(http.MethodGet, path, handler, middleware...)
}

// AddRoute registers a new Route with default host Router
func (e *Echo) AddRoute(route Routable) (RouteInfo, error) {
	return e.add("", route)
}

func (e *Echo) add(host string, route Routable) (RouteInfo, error) {
	router := e.findRouter(host)
	ri, err := router.Add(route)
	if err != nil {
		return nil, err
<<<<<<< HEAD
	}

	paramsCount := len(ri.Params())
	if paramsCount > e.contextPathParamAllocSize {
		e.contextPathParamAllocSize = paramsCount
	}
=======
	}

	paramsCount := len(ri.Params())
	if paramsCount > e.contextPathParamAllocSize {
		e.contextPathParamAllocSize = paramsCount
	}
>>>>>>> aad765a5
	return ri, nil
}

// Add registers a new route for an HTTP method and path with matching handler
// in the router with optional route-level middleware.
func (e *Echo) Add(method, path string, handler HandlerFunc, middleware ...MiddlewareFunc) RouteInfo {
	ri, err := e.add(
		"",
		Route{
			Method:      method,
			Path:        path,
			Handler:     handler,
			Middlewares: middleware,
			Name:        "",
		},
	)
	if err != nil {
		panic(err) // this is how `v4` handles errors. `v5` has methods to have panic-free usage
	}
	return ri
}

// Host creates a new router group for the provided host and optional host-level middleware.
func (e *Echo) Host(name string, m ...MiddlewareFunc) (g *Group) {
	e.routers[name] = e.routerCreator(e)
	g = &Group{host: name, echo: e}
	g.Use(m...)
	return
}

// Group creates a new router group with prefix and optional group-level middleware.
func (e *Echo) Group(prefix string, m ...MiddlewareFunc) (g *Group) {
	g = &Group{prefix: prefix, echo: e}
	g.Use(m...)
	return
}

// AcquireContext returns an empty `Context` instance from the pool.
// You must return the context by calling `ReleaseContext()`.
func (e *Echo) AcquireContext() Context {
	return e.contextPool.Get().(Context)
}

// ReleaseContext returns the `Context` instance back to the pool.
// You must call it after `AcquireContext()`.
func (e *Echo) ReleaseContext(c Context) {
	e.contextPool.Put(c)
}

// ServeHTTP implements `http.Handler` interface, which serves HTTP requests.
func (e *Echo) ServeHTTP(w http.ResponseWriter, r *http.Request) {
	var c ServableContext
	if e.NewContextFunc != nil {
		// NOTE: we are not casting always context to RoutableContext because casting to interface vs pointer to struct is
		// "significantly" slower. Echo Context interface has way to many methods so these checks take time.
		// These are benchmarks with 1.16:
		// * interface extending another interface = +24% slower (3233 ns/op vs 2605 ns/op)
		// * interface (not extending any, just methods)= +14% slower
		//
		// Quote from https://stackoverflow.com/a/31584377
		// "it's even worse with interface-to-interface assertion, because you also need to ensure that the type implements the interface."
		//
		// So most of the time we do not need custom context type and simple IF + cast to pointer to struct is fast enough.
		c = e.contextPool.Get().(ServableContext)
	} else {
		c = e.contextPool.Get().(*DefaultContext)
	}
	c.Reset(r, w)
	var h func(Context) error

	if e.premiddleware == nil {
		h = applyMiddleware(e.findRouter(r.Host).Route(c), e.middleware...)
	} else {
		h = func(cc Context) error {
			// NOTE: router will be executed after pre middlewares have been run. We assume here that context we receive after pre middlewares
			// is the same we began with. If not - this is use-case we do not support and is probably abuse from developer.
			h1 := applyMiddleware(e.findRouter(r.Host).Route(c), e.middleware...)
			return h1(cc)
		}
		h = applyMiddleware(h, e.premiddleware...)
	}

	// Execute chain
	if err := h(c); err != nil {
		e.HTTPErrorHandler(c, err)
	}

	e.contextPool.Put(c)
}

// Start stars HTTP server on given address with Echo as a handler serving requests. The server can be shutdown by
// sending os.Interrupt signal with `ctrl+c`.
//
// Note: this method is created for use in examples/demos and is deliberately simple without providing configuration
// options.
//
// In need of customization use:
// 	sc := echo.StartConfig{Address: ":8080"}
//	if err := sc.Start(e); err != http.ErrServerClosed {
//		log.Fatal(err)
//	}
// // or standard library `http.Server`
// 	s := http.Server{Addr: ":8080", Handler: e}
//	if err := s.ListenAndServe(); err != http.ErrServerClosed {
//		log.Fatal(err)
//	}
func (e *Echo) Start(address string) error {
	sc := StartConfig{Address: address}
	ctx, cancel := signal.NotifyContext(stdContext.Background(), os.Interrupt) // start shutdown process on ctrl+c
	defer cancel()
	sc.GracefulContext = ctx

	return sc.Start(e)
}

// WrapHandler wraps `http.Handler` into `echo.HandlerFunc`.
func WrapHandler(h http.Handler) HandlerFunc {
	return func(c Context) error {
		h.ServeHTTP(c.Response(), c.Request())
		return nil
	}
}

// WrapMiddleware wraps `func(http.Handler) http.Handler` into `echo.MiddlewareFunc`
func WrapMiddleware(m func(http.Handler) http.Handler) MiddlewareFunc {
	return func(next HandlerFunc) HandlerFunc {
		return func(c Context) (err error) {
			m(http.HandlerFunc(func(w http.ResponseWriter, r *http.Request) {
				c.SetRequest(r)
				c.SetResponse(NewResponse(w, c.Echo()))
				err = next(c)
			})).ServeHTTP(c.Response(), c.Request())
			return
		}
	}
}

func (e *Echo) findRouter(host string) Router {
	if len(e.routers) > 0 {
		if r, ok := e.routers[host]; ok {
			return r
		}
	}
	return e.router
}

func applyMiddleware(h HandlerFunc, middleware ...MiddlewareFunc) HandlerFunc {
	for i := len(middleware) - 1; i >= 0; i-- {
		h = middleware[i](h)
	}
	return h
}

// defaultFS emulates os.Open behaviour with filesystem opened by `os.DirFs`. Difference between `os.Open` and `fs.Open`
// is that FS does not allow to open path that start with `..` or `/` etc. For example previously you could have `../images`
// in your application but `fs := os.DirFS("./")` would not allow you to use `fs.Open("../images")` and this would break
// all old applications that rely on being able to traverse up from current executable run path.
// NB: private because you really should use fs.FS implementation instances
type defaultFS struct {
	prefix string
	fs     fs.FS
<<<<<<< HEAD
}

func newDefaultFS() *defaultFS {
	dir, _ := os.Getwd()
	return &defaultFS{
		prefix: dir,
		fs:     os.DirFS(dir),
	}
}

func (fs defaultFS) Open(name string) (fs.File, error) {
	return fs.fs.Open(name)
}

func subFS(currentFs fs.FS, root string) (fs.FS, error) {
	root = filepath.ToSlash(filepath.Clean(root)) // note: fs.FS operates only with slashes. `ToSlash` is necessary for Windows
	if dFS, ok := currentFs.(*defaultFS); ok {
		// we need to make exception for `defaultFS` instances as it interprets root prefix differently from fs.FS to
		// allow cases when root is given as `../somepath` which is not valid for fs.FS
		root = filepath.Join(dFS.prefix, root)
=======
}

func newDefaultFS() *defaultFS {
	dir, _ := os.Getwd()
	return &defaultFS{
		prefix: dir,
		fs:     nil,
	}
}

func (fs defaultFS) Open(name string) (fs.File, error) {
	if fs.fs == nil {
		return os.Open(name)
	}
	return fs.fs.Open(name)
}

func subFS(currentFs fs.FS, root string) (fs.FS, error) {
	root = filepath.ToSlash(filepath.Clean(root)) // note: fs.FS operates only with slashes. `ToSlash` is necessary for Windows
	if dFS, ok := currentFs.(*defaultFS); ok {
		// we need to make exception for `defaultFS` instances as it interprets root prefix differently from fs.FS.
		// fs.Fs.Open does not like relative paths ("./", "../") and absolute paths at all but prior echo.Filesystem we
		// were able to use paths like `./myfile.log`, `/etc/hosts` and these would work fine with `os.Open` but not with fs.Fs
		if isRelativePath(root) {
			root = filepath.Join(dFS.prefix, root)
		}
>>>>>>> aad765a5
		return &defaultFS{
			prefix: root,
			fs:     os.DirFS(root),
		}, nil
<<<<<<< HEAD
	}
	return fs.Sub(currentFs, root)
=======
	}
	return fs.Sub(currentFs, root)
}

func isRelativePath(path string) bool {
	if path == "" {
		return true
	}
	if path[0] == '/' {
		return false
	}
	if runtime.GOOS == "windows" && strings.IndexByte(path, ':') != -1 {
		// https://docs.microsoft.com/en-us/windows/win32/fileio/naming-a-file?redirectedfrom=MSDN#file_and_directory_names
		// https://docs.microsoft.com/en-us/dotnet/standard/io/file-path-formats
		return false
	}
	return true
>>>>>>> aad765a5
}

// MustSubFS creates sub FS from current filesystem or panic on failure.
// Panic happens when `fsRoot` contains invalid path according to `fs.ValidPath` rules.
//
// MustSubFS is helpful when dealing with `embed.FS` because for example `//go:embed assets/images` embeds files with
// paths including `assets/images` as their prefix. In that case use `fs := echo.MustSubFS(fs, "rootDirectory") to
// create sub fs which uses necessary prefix for directory path.
func MustSubFS(currentFs fs.FS, fsRoot string) fs.FS {
	subFs, err := subFS(currentFs, fsRoot)
	if err != nil {
		panic(fmt.Errorf("can not create sub FS, invalid root given, err: %w", err))
	}
	return subFs
}<|MERGE_RESOLUTION|>--- conflicted
+++ resolved
@@ -49,22 +49,15 @@
 	"os"
 	"os/signal"
 	"path/filepath"
-<<<<<<< HEAD
-=======
 	"runtime"
->>>>>>> aad765a5
 	"strings"
 	"sync"
 )
 
 // Echo is the top-level framework instance.
-<<<<<<< HEAD
-// Note: replacing/nilling public fields is not coroutine/thread-safe and can cause data-races/panics.
-=======
 //
 // Note: replacing/nilling public fields is not coroutine/thread-safe and can cause data-races/panics. This is very likely
 // to happen when you access Echo instances through Context.Echo() method.
->>>>>>> aad765a5
 type Echo struct {
 	// premiddleware are middlewares that are run for every request before routing is done
 	premiddleware []MiddlewareFunc
@@ -76,13 +69,8 @@
 	routerCreator func(e *Echo) Router
 
 	contextPool sync.Pool
-<<<<<<< HEAD
-	// contextPathParamAllocSize holds maximum parameter count for all added routes. This is necessary info for context
-	// creation time so we can allocate path parameter values slice.
-=======
 	// contextPathParamAllocSize holds maximum parameter count for all added routes. This is necessary info at context
 	// creation moment so we can allocate path parameter values slice with correct size.
->>>>>>> aad765a5
 	contextPathParamAllocSize int
 
 	// NewContextFunc allows using custom context implementations, instead of default *echo.context
@@ -422,8 +410,6 @@
 	return e.Add(http.MethodTrace, path, h, m...)
 }
 
-<<<<<<< HEAD
-=======
 // RouteNotFound registers a special-case route which is executed when no other route is found (i.e. HTTP 404 cases)
 // for current request URL.
 // Path supports static and named/any parameters just like other http method is defined. Generally path is ended with
@@ -434,7 +420,6 @@
 	return e.Add(RouteNotFound, path, h, m...)
 }
 
->>>>>>> aad765a5
 // Any registers a new route for all supported HTTP methods and path with matching handler
 // in the router with optional route-level middleware. Panics on error.
 func (e *Echo) Any(path string, handler HandlerFunc, middleware ...MiddlewareFunc) Routes {
@@ -452,17 +437,10 @@
 			continue
 		}
 		ris = append(ris, ri)
-<<<<<<< HEAD
 	}
 	if len(errs) > 0 {
 		panic(errs) // this is how `v4` handles errors. `v5` has methods to have panic-free usage
 	}
-=======
-	}
-	if len(errs) > 0 {
-		panic(errs) // this is how `v4` handles errors. `v5` has methods to have panic-free usage
-	}
->>>>>>> aad765a5
 	return ris
 }
 
@@ -573,21 +551,12 @@
 	ri, err := router.Add(route)
 	if err != nil {
 		return nil, err
-<<<<<<< HEAD
 	}
 
 	paramsCount := len(ri.Params())
 	if paramsCount > e.contextPathParamAllocSize {
 		e.contextPathParamAllocSize = paramsCount
 	}
-=======
-	}
-
-	paramsCount := len(ri.Params())
-	if paramsCount > e.contextPathParamAllocSize {
-		e.contextPathParamAllocSize = paramsCount
-	}
->>>>>>> aad765a5
 	return ri, nil
 }
 
@@ -749,28 +718,6 @@
 type defaultFS struct {
 	prefix string
 	fs     fs.FS
-<<<<<<< HEAD
-}
-
-func newDefaultFS() *defaultFS {
-	dir, _ := os.Getwd()
-	return &defaultFS{
-		prefix: dir,
-		fs:     os.DirFS(dir),
-	}
-}
-
-func (fs defaultFS) Open(name string) (fs.File, error) {
-	return fs.fs.Open(name)
-}
-
-func subFS(currentFs fs.FS, root string) (fs.FS, error) {
-	root = filepath.ToSlash(filepath.Clean(root)) // note: fs.FS operates only with slashes. `ToSlash` is necessary for Windows
-	if dFS, ok := currentFs.(*defaultFS); ok {
-		// we need to make exception for `defaultFS` instances as it interprets root prefix differently from fs.FS to
-		// allow cases when root is given as `../somepath` which is not valid for fs.FS
-		root = filepath.Join(dFS.prefix, root)
-=======
 }
 
 func newDefaultFS() *defaultFS {
@@ -797,15 +744,10 @@
 		if isRelativePath(root) {
 			root = filepath.Join(dFS.prefix, root)
 		}
->>>>>>> aad765a5
 		return &defaultFS{
 			prefix: root,
 			fs:     os.DirFS(root),
 		}, nil
-<<<<<<< HEAD
-	}
-	return fs.Sub(currentFs, root)
-=======
 	}
 	return fs.Sub(currentFs, root)
 }
@@ -823,7 +765,6 @@
 		return false
 	}
 	return true
->>>>>>> aad765a5
 }
 
 // MustSubFS creates sub FS from current filesystem or panic on failure.
