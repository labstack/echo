--- conflicted
+++ resolved
@@ -200,7 +200,6 @@
 	}
 
 	context struct {
-<<<<<<< HEAD
 		request     *http.Request
 		requestTime time.Time
 		response    *Response
@@ -211,20 +210,8 @@
 		handler     HandlerFunc
 		store       Map
 		echo        *Echo
+		logger      Logger
 		lock        sync.RWMutex
-=======
-		request  *http.Request
-		response *Response
-		path     string
-		pnames   []string
-		pvalues  []string
-		query    url.Values
-		handler  HandlerFunc
-		store    Map
-		echo     *Echo
-		logger   Logger
-		lock     sync.RWMutex
->>>>>>> 5c7c87d0
 	}
 )
 
