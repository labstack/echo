package echo

import (
	"bytes"
	"encoding/xml"
	"errors"
	"fmt"
	"io"
	"io/fs"
	"mime/multipart"
	"net"
	"net/http"
	"net/url"
	"path/filepath"
	"strings"
	"sync"
)

// Context represents the context of the current HTTP request. It holds request and
// response objects, path, path parameters, data and registered handler.
type Context interface {
	// Request returns `*http.Request`.
	Request() *http.Request

	// SetRequest sets `*http.Request`.
	SetRequest(r *http.Request)

	// SetResponse sets `*Response`.
	SetResponse(r *Response)

	// Response returns `*Response`.
	Response() *Response

	// IsTLS returns true if HTTP connection is TLS otherwise false.
	IsTLS() bool

	// IsWebSocket returns true if HTTP connection is WebSocket otherwise false.
	IsWebSocket() bool

	// Scheme returns the HTTP protocol scheme, `http` or `https`.
	Scheme() string

	// RealIP returns the client's network address based on `X-Forwarded-For`
	// or `X-Real-IP` request header.
	// The behavior can be configured using `Echo#IPExtractor`.
	RealIP() string

	// RouteInfo returns current request route information. Method, Path, Name and params if they exist for matched route.
	// In case of 404 (route not found) and 405 (method not allowed) RouteInfo returns generic struct for these cases.
	RouteInfo() RouteInfo

	// Path returns the registered path for the handler.
	Path() string

	// PathParam returns path parameter by name.
	PathParam(name string) string

<<<<<<< HEAD
	// PathParams returns path parameter values.
	PathParams() PathParams

	// SetPathParams sets path parameters for current request.
	SetPathParams(params PathParams)

	// QueryParam returns the query param for the provided name.
	QueryParam(name string) string

	// QueryParamDefault returns the query param or default value for the provided name.
	QueryParamDefault(name, defaultValue string) string

	// QueryParams returns the query parameters as `url.Values`.
	QueryParams() url.Values

	// QueryString returns the URL query string.
	QueryString() string

	// FormValue returns the form field value for the provided name.
	FormValue(name string) string

	// FormValueDefault returns the form field value or default value for the provided name.
	FormValueDefault(name, defaultValue string) string

	// FormValues returns the form field values as `url.Values`.
	FormValues() (url.Values, error)

	// FormFile returns the multipart form file for the provided name.
	FormFile(name string) (*multipart.FileHeader, error)

	// MultipartForm returns the multipart form.
	MultipartForm() (*multipart.Form, error)

	// Cookie returns the named cookie provided in the request.
	Cookie(name string) (*http.Cookie, error)

	// SetCookie adds a `Set-Cookie` header in HTTP response.
	SetCookie(cookie *http.Cookie)

	// Cookies returns the HTTP cookies sent with the request.
	Cookies() []*http.Cookie

	// Get retrieves data from the context.
	Get(key string) interface{}

	// Set saves data in the context.
	Set(key string, val interface{})

	// Bind binds the request body into provided type `i`. The default binder
	// does it based on Content-Type header.
	Bind(i interface{}) error

	// Validate validates provided `i`. It is usually called after `Context#Bind()`.
	// Validator must be registered using `Echo#Validator`.
	Validate(i interface{}) error

	// Render renders a template with data and sends a text/html response with status
	// code. Renderer must be registered using `Echo.Renderer`.
	Render(code int, name string, data interface{}) error

	// HTML sends an HTTP response with status code.
	HTML(code int, html string) error

	// HTMLBlob sends an HTTP blob response with status code.
	HTMLBlob(code int, b []byte) error

	// String sends a string response with status code.
	String(code int, s string) error

	// JSON sends a JSON response with status code.
	JSON(code int, i interface{}) error

	// JSONPretty sends a pretty-print JSON with status code.
	JSONPretty(code int, i interface{}, indent string) error

	// JSONBlob sends a JSON blob response with status code.
	JSONBlob(code int, b []byte) error

	// JSONP sends a JSONP response with status code. It uses `callback` to construct
	// the JSONP payload.
	JSONP(code int, callback string, i interface{}) error

	// JSONPBlob sends a JSONP blob response with status code. It uses `callback`
	// to construct the JSONP payload.
	JSONPBlob(code int, callback string, b []byte) error

	// XML sends an XML response with status code.
	XML(code int, i interface{}) error

	// XMLPretty sends a pretty-print XML with status code.
	XMLPretty(code int, i interface{}, indent string) error

	// XMLBlob sends an XML blob response with status code.
	XMLBlob(code int, b []byte) error

	// Blob sends a blob response with status code and content type.
	Blob(code int, contentType string, b []byte) error

	// Stream sends a streaming response with status code and content type.
	Stream(code int, contentType string, r io.Reader) error

	// File sends a response with the content of the file.
	File(file string) error

	// FileFS sends a response with the content of the file from given filesystem.
	FileFS(file string, filesystem fs.FS) error

	// Attachment sends a response as attachment, prompting client to save the
	// file.
	Attachment(file string, name string) error

	// Inline sends a response as inline, opening the file in the browser.
	Inline(file string, name string) error

	// NoContent sends a response with no body and a status code.
	NoContent(code int) error

	// Redirect redirects the request to a provided URL with status code.
	Redirect(code int, url string) error

	// Echo returns the `Echo` instance.
=======
	// PathParamDefault returns the path parameter or default value for the provided name.
	//
	// Notes for DefaultRouter implementation:
	// Path parameter could be empty for cases like that:
	// * route `/release-:version/bin` and request URL is `/release-/bin`
	// * route `/api/:version/image.jpg` and request URL is `/api//image.jpg`
	// but not when path parameter is last part of route path
	// * route `/download/file.:ext` will not match request `/download/file.`
	PathParamDefault(name string, defaultValue string) string

	// PathParams returns path parameter values.
	PathParams() PathParams

	// SetPathParams sets path parameters for current request.
	SetPathParams(params PathParams)

	// QueryParam returns the query param for the provided name.
	QueryParam(name string) string

	// QueryParamDefault returns the query param or default value for the provided name.
	QueryParamDefault(name, defaultValue string) string

	// QueryParams returns the query parameters as `url.Values`.
	QueryParams() url.Values

	// QueryString returns the URL query string.
	QueryString() string

	// FormValue returns the form field value for the provided name.
	FormValue(name string) string

	// FormValueDefault returns the form field value or default value for the provided name.
	FormValueDefault(name, defaultValue string) string

	// FormValues returns the form field values as `url.Values`.
	FormValues() (url.Values, error)

	// FormFile returns the multipart form file for the provided name.
	FormFile(name string) (*multipart.FileHeader, error)

	// MultipartForm returns the multipart form.
	MultipartForm() (*multipart.Form, error)

	// Cookie returns the named cookie provided in the request.
	Cookie(name string) (*http.Cookie, error)

	// SetCookie adds a `Set-Cookie` header in HTTP response.
	SetCookie(cookie *http.Cookie)

	// Cookies returns the HTTP cookies sent with the request.
	Cookies() []*http.Cookie

	// Get retrieves data from the context.
	Get(key string) interface{}

	// Set saves data in the context.
	Set(key string, val interface{})

	// Bind binds the request body into provided type `i`. The default binder
	// does it based on Content-Type header.
	Bind(i interface{}) error

	// Validate validates provided `i`. It is usually called after `Context#Bind()`.
	// Validator must be registered using `Echo#Validator`.
	Validate(i interface{}) error

	// Render renders a template with data and sends a text/html response with status
	// code. Renderer must be registered using `Echo.Renderer`.
	Render(code int, name string, data interface{}) error

	// HTML sends an HTTP response with status code.
	HTML(code int, html string) error

	// HTMLBlob sends an HTTP blob response with status code.
	HTMLBlob(code int, b []byte) error

	// String sends a string response with status code.
	String(code int, s string) error

	// JSON sends a JSON response with status code.
	JSON(code int, i interface{}) error

	// JSONPretty sends a pretty-print JSON with status code.
	JSONPretty(code int, i interface{}, indent string) error

	// JSONBlob sends a JSON blob response with status code.
	JSONBlob(code int, b []byte) error

	// JSONP sends a JSONP response with status code. It uses `callback` to construct
	// the JSONP payload.
	JSONP(code int, callback string, i interface{}) error

	// JSONPBlob sends a JSONP blob response with status code. It uses `callback`
	// to construct the JSONP payload.
	JSONPBlob(code int, callback string, b []byte) error

	// XML sends an XML response with status code.
	XML(code int, i interface{}) error

	// XMLPretty sends a pretty-print XML with status code.
	XMLPretty(code int, i interface{}, indent string) error

	// XMLBlob sends an XML blob response with status code.
	XMLBlob(code int, b []byte) error

	// Blob sends a blob response with status code and content type.
	Blob(code int, contentType string, b []byte) error

	// Stream sends a streaming response with status code and content type.
	Stream(code int, contentType string, r io.Reader) error

	// File sends a response with the content of the file.
	File(file string) error

	// FileFS sends a response with the content of the file from given filesystem.
	FileFS(file string, filesystem fs.FS) error

	// Attachment sends a response as attachment, prompting client to save the
	// file.
	Attachment(file string, name string) error

	// Inline sends a response as inline, opening the file in the browser.
	Inline(file string, name string) error

	// NoContent sends a response with no body and a status code.
	NoContent(code int) error

	// Redirect redirects the request to a provided URL with status code.
	Redirect(code int, url string) error

	// Echo returns the `Echo` instance.
	//
	// WARNING: Remember that Echo public fields and methods are coroutine safe ONLY when you are NOT mutating them
	// anywhere in your code after Echo server has started.
>>>>>>> aad765a5
	Echo() *Echo
}

// ServableContext is interface that Echo context implementation must implement to be usable in middleware/handlers and
// be able to be routed by Router.
type ServableContext interface {
	Context         // minimal set of methods for middlewares and handler
	RoutableContext // minimal set for routing. These methods should not be accessed in middlewares/handlers

	// Reset resets the context after request completes. It must be called along
	// with `Echo#AcquireContext()` and `Echo#ReleaseContext()`.
	// See `Echo#ServeHTTP()`
	Reset(r *http.Request, w http.ResponseWriter)
}

const (
	// ContextKeyHeaderAllow is set by Router for getting value for `Allow` header in later stages of handler call chain.
	// Allow header is mandatory for status 405 (method not found) and useful for OPTIONS method requests.
	// It is added to context only when Router does not find matching method handler for request.
	ContextKeyHeaderAllow = "echo_header_allow"
)

const (
	defaultMemory = 32 << 20 // 32 MB
	indexPage     = "index.html"
	defaultIndent = "  "
)

// DefaultContext is default implementation of Context interface and can be embedded into structs to compose
// new Contexts with extended/modified behaviour.
type DefaultContext struct {
	request  *http.Request
	response *Response

	route RouteInfo
	path  string

	// pathParams holds path/uri parameters determined by Router. Lifecycle is handled by Echo to reduce allocations.
	pathParams *PathParams
	// currentParams hold path parameters set by non-Echo implementation (custom middlewares, handlers) during the lifetime of Request.
	// Lifecycle is not handle by Echo and could have excess allocations per served Request
	currentParams PathParams

	query url.Values
	store Map
	echo  *Echo
	lock  sync.RWMutex
}

// NewDefaultContext creates new instance of DefaultContext.
// Argument pathParamAllocSize must be value that is stored in Echo.contextPathParamAllocSize field and is used
// to preallocate PathParams slice.
func NewDefaultContext(e *Echo, pathParamAllocSize int) *DefaultContext {
	p := make(PathParams, pathParamAllocSize)
	return &DefaultContext{
		pathParams: &p,
		store:      make(Map),
		echo:       e,
	}
}

// Reset resets the context after request completes. It must be called along
// with `Echo#AcquireContext()` and `Echo#ReleaseContext()`.
// See `Echo#ServeHTTP()`
func (c *DefaultContext) Reset(r *http.Request, w http.ResponseWriter) {
	c.request = r
	c.response.reset(w)
	c.query = nil
	c.store = nil

	c.route = nil
	c.path = ""
	// NOTE: Don't reset because it has to have length of c.echo.contextPathParamAllocSize at all times
	*c.pathParams = (*c.pathParams)[:0]
	c.currentParams = nil
}

func (c *DefaultContext) writeContentType(value string) {
	header := c.Response().Header()
	if header.Get(HeaderContentType) == "" {
		header.Set(HeaderContentType, value)
	}
}

// Request returns `*http.Request`.
func (c *DefaultContext) Request() *http.Request {
	return c.request
}

// SetRequest sets `*http.Request`.
func (c *DefaultContext) SetRequest(r *http.Request) {
	c.request = r
}

// Response returns `*Response`.
func (c *DefaultContext) Response() *Response {
	return c.response
}

// SetResponse sets `*Response`.
func (c *DefaultContext) SetResponse(r *Response) {
	c.response = r
}

// IsTLS returns true if HTTP connection is TLS otherwise false.
func (c *DefaultContext) IsTLS() bool {
	return c.request.TLS != nil
}

// IsWebSocket returns true if HTTP connection is WebSocket otherwise false.
func (c *DefaultContext) IsWebSocket() bool {
	upgrade := c.request.Header.Get(HeaderUpgrade)
	return strings.EqualFold(upgrade, "websocket")
}

// Scheme returns the HTTP protocol scheme, `http` or `https`.
func (c *DefaultContext) Scheme() string {
	// Can't use `r.Request.URL.Scheme`
	// See: https://groups.google.com/forum/#!topic/golang-nuts/pMUkBlQBDF0
	if c.IsTLS() {
		return "https"
	}
	if scheme := c.request.Header.Get(HeaderXForwardedProto); scheme != "" {
		return scheme
	}
	if scheme := c.request.Header.Get(HeaderXForwardedProtocol); scheme != "" {
		return scheme
	}
	if ssl := c.request.Header.Get(HeaderXForwardedSsl); ssl == "on" {
		return "https"
	}
	if scheme := c.request.Header.Get(HeaderXUrlScheme); scheme != "" {
		return scheme
	}
	return "http"
}

// RealIP returns the client's network address based on `X-Forwarded-For`
// or `X-Real-IP` request header.
// The behavior can be configured using `Echo#IPExtractor`.
func (c *DefaultContext) RealIP() string {
	if c.echo != nil && c.echo.IPExtractor != nil {
		return c.echo.IPExtractor(c.request)
	}
	// Fall back to legacy behavior
	if ip := c.request.Header.Get(HeaderXForwardedFor); ip != "" {
		i := strings.IndexAny(ip, ",")
		if i > 0 {
			return strings.TrimSpace(ip[:i])
		}
		return ip
	}
	if ip := c.request.Header.Get(HeaderXRealIP); ip != "" {
		return ip
	}
	ra, _, _ := net.SplitHostPort(c.request.RemoteAddr)
	return ra
}

// Path returns the registered path for the handler.
func (c *DefaultContext) Path() string {
	return c.path
}

// SetPath sets the registered path for the handler.
func (c *DefaultContext) SetPath(p string) {
	c.path = p
}

// RouteInfo returns current request route information. Method, Path, Name and params if they exist for matched route.
// In case of 404 (route not found) and 405 (method not allowed) RouteInfo returns generic struct for these cases.
func (c *DefaultContext) RouteInfo() RouteInfo {
	return c.route
}

// SetRouteInfo sets the route info of this request to the context.
func (c *DefaultContext) SetRouteInfo(ri RouteInfo) {
	c.route = ri
}

// RawPathParams returns raw path pathParams value. Allocation of PathParams is handled by Context.
func (c *DefaultContext) RawPathParams() *PathParams {
	return c.pathParams
}

// SetRawPathParams replaces any existing param values with new values for this context lifetime (request).
//
// DO NOT USE!
// Do not set any other value than what you got from RawPathParams as allocation of PathParams is handled by Context.
// If you mess up size of pathParams size your application will panic/crash during routing
func (c *DefaultContext) SetRawPathParams(params *PathParams) {
	c.pathParams = params
}

// PathParam returns path parameter by name.
func (c *DefaultContext) PathParam(name string) string {
	if c.currentParams != nil {
		return c.currentParams.Get(name, "")
	}
<<<<<<< HEAD

	return c.pathParams.Get(name, "")
}

// PathParamDefault does not exist as expecting empty path param makes no sense

=======

	return c.pathParams.Get(name, "")
}

// PathParamDefault returns the path parameter or default value for the provided name.
func (c *DefaultContext) PathParamDefault(name, defaultValue string) string {
	return c.pathParams.Get(name, defaultValue)
}

>>>>>>> aad765a5
// PathParams returns path parameter values.
func (c *DefaultContext) PathParams() PathParams {
	if c.currentParams != nil {
		return c.currentParams
	}

	result := make(PathParams, len(*c.pathParams))
	copy(result, *c.pathParams)
	return result
}

// SetPathParams sets path parameters for current request.
func (c *DefaultContext) SetPathParams(params PathParams) {
	c.currentParams = params
}

// QueryParam returns the query param for the provided name.
func (c *DefaultContext) QueryParam(name string) string {
	if c.query == nil {
		c.query = c.request.URL.Query()
	}
	return c.query.Get(name)
}

// QueryParamDefault returns the query param or default value for the provided name.
<<<<<<< HEAD
// Note: QueryParamDefault does not distinguish if form had no value by that name or value was empty string
=======
// Note: QueryParamDefault does not distinguish if query had no value by that name or value was empty string
// This means URLs `/test?search=` and `/test` would both return `1` for `c.QueryParamDefault("search", "1")`
>>>>>>> aad765a5
func (c *DefaultContext) QueryParamDefault(name, defaultValue string) string {
	value := c.QueryParam(name)
	if value == "" {
		value = defaultValue
	}
	return value
}

// QueryParams returns the query parameters as `url.Values`.
func (c *DefaultContext) QueryParams() url.Values {
	if c.query == nil {
		c.query = c.request.URL.Query()
	}
	return c.query
}

// QueryString returns the URL query string.
func (c *DefaultContext) QueryString() string {
	return c.request.URL.RawQuery
}

// FormValue returns the form field value for the provided name.
func (c *DefaultContext) FormValue(name string) string {
	return c.request.FormValue(name)
}

// FormValueDefault returns the form field value or default value for the provided name.
// Note: FormValueDefault does not distinguish if form had no value by that name or value was empty string
func (c *DefaultContext) FormValueDefault(name, defaultValue string) string {
	value := c.FormValue(name)
	if value == "" {
		value = defaultValue
	}
	return value
}

// FormValues returns the form field values as `url.Values`.
func (c *DefaultContext) FormValues() (url.Values, error) {
	if strings.HasPrefix(c.request.Header.Get(HeaderContentType), MIMEMultipartForm) {
		if err := c.request.ParseMultipartForm(defaultMemory); err != nil {
			return nil, err
		}
	} else {
		if err := c.request.ParseForm(); err != nil {
			return nil, err
		}
	}
	return c.request.Form, nil
}

// FormFile returns the multipart form file for the provided name.
func (c *DefaultContext) FormFile(name string) (*multipart.FileHeader, error) {
	f, fh, err := c.request.FormFile(name)
	if err != nil {
		return nil, err
	}
	f.Close()
	return fh, nil
}

// MultipartForm returns the multipart form.
func (c *DefaultContext) MultipartForm() (*multipart.Form, error) {
	err := c.request.ParseMultipartForm(defaultMemory)
	return c.request.MultipartForm, err
}

// Cookie returns the named cookie provided in the request.
func (c *DefaultContext) Cookie(name string) (*http.Cookie, error) {
	return c.request.Cookie(name)
}

// SetCookie adds a `Set-Cookie` header in HTTP response.
func (c *DefaultContext) SetCookie(cookie *http.Cookie) {
	http.SetCookie(c.Response(), cookie)
}

// Cookies returns the HTTP cookies sent with the request.
func (c *DefaultContext) Cookies() []*http.Cookie {
	return c.request.Cookies()
}

// Get retrieves data from the context.
func (c *DefaultContext) Get(key string) interface{} {
	c.lock.RLock()
	defer c.lock.RUnlock()
	return c.store[key]
}

// Set saves data in the context.
func (c *DefaultContext) Set(key string, val interface{}) {
	c.lock.Lock()
	defer c.lock.Unlock()

	if c.store == nil {
		c.store = make(Map)
	}
	c.store[key] = val
}

// Bind binds the request body into provided type `i`. The default binder
// does it based on Content-Type header.
func (c *DefaultContext) Bind(i interface{}) error {
	return c.echo.Binder.Bind(c, i)
}

// Validate validates provided `i`. It is usually called after `Context#Bind()`.
// Validator must be registered using `Echo#Validator`.
func (c *DefaultContext) Validate(i interface{}) error {
	if c.echo.Validator == nil {
		return ErrValidatorNotRegistered
	}
	return c.echo.Validator.Validate(i)
}

// Render renders a template with data and sends a text/html response with status
// code. Renderer must be registered using `Echo.Renderer`.
func (c *DefaultContext) Render(code int, name string, data interface{}) (err error) {
	if c.echo.Renderer == nil {
		return ErrRendererNotRegistered
	}
	buf := new(bytes.Buffer)
	if err = c.echo.Renderer.Render(buf, name, data, c); err != nil {
		return
	}
	return c.HTMLBlob(code, buf.Bytes())
}

// HTML sends an HTTP response with status code.
func (c *DefaultContext) HTML(code int, html string) (err error) {
	return c.HTMLBlob(code, []byte(html))
}

// HTMLBlob sends an HTTP blob response with status code.
func (c *DefaultContext) HTMLBlob(code int, b []byte) (err error) {
	return c.Blob(code, MIMETextHTMLCharsetUTF8, b)
}

// String sends a string response with status code.
func (c *DefaultContext) String(code int, s string) (err error) {
	return c.Blob(code, MIMETextPlainCharsetUTF8, []byte(s))
}

func (c *DefaultContext) jsonPBlob(code int, callback string, i interface{}) (err error) {
	indent := ""
	if _, pretty := c.QueryParams()["pretty"]; c.echo.Debug || pretty {
		indent = defaultIndent
	}
	c.writeContentType(MIMEApplicationJavaScriptCharsetUTF8)
	c.response.WriteHeader(code)
	if _, err = c.response.Write([]byte(callback + "(")); err != nil {
		return
	}
	if err = c.echo.JSONSerializer.Serialize(c, i, indent); err != nil {
		return
	}
	if _, err = c.response.Write([]byte(");")); err != nil {
		return
	}
	return
}

func (c *DefaultContext) json(code int, i interface{}, indent string) error {
	c.writeContentType(MIMEApplicationJSONCharsetUTF8)
	c.response.Status = code
	return c.echo.JSONSerializer.Serialize(c, i, indent)
}

// JSON sends a JSON response with status code.
func (c *DefaultContext) JSON(code int, i interface{}) (err error) {
	indent := ""
	if _, pretty := c.QueryParams()["pretty"]; c.echo.Debug || pretty {
		indent = defaultIndent
	}
	return c.json(code, i, indent)
}

// JSONPretty sends a pretty-print JSON with status code.
func (c *DefaultContext) JSONPretty(code int, i interface{}, indent string) (err error) {
	return c.json(code, i, indent)
}

// JSONBlob sends a JSON blob response with status code.
func (c *DefaultContext) JSONBlob(code int, b []byte) (err error) {
	return c.Blob(code, MIMEApplicationJSONCharsetUTF8, b)
}

// JSONP sends a JSONP response with status code. It uses `callback` to construct
// the JSONP payload.
func (c *DefaultContext) JSONP(code int, callback string, i interface{}) (err error) {
	return c.jsonPBlob(code, callback, i)
}

// JSONPBlob sends a JSONP blob response with status code. It uses `callback`
// to construct the JSONP payload.
func (c *DefaultContext) JSONPBlob(code int, callback string, b []byte) (err error) {
	c.writeContentType(MIMEApplicationJavaScriptCharsetUTF8)
	c.response.WriteHeader(code)
	if _, err = c.response.Write([]byte(callback + "(")); err != nil {
		return
	}
	if _, err = c.response.Write(b); err != nil {
		return
	}
	_, err = c.response.Write([]byte(");"))
	return
}

func (c *DefaultContext) xml(code int, i interface{}, indent string) (err error) {
	c.writeContentType(MIMEApplicationXMLCharsetUTF8)
	c.response.WriteHeader(code)
	enc := xml.NewEncoder(c.response)
	if indent != "" {
		enc.Indent("", indent)
	}
	if _, err = c.response.Write([]byte(xml.Header)); err != nil {
		return
	}
	return enc.Encode(i)
}

// XML sends an XML response with status code.
func (c *DefaultContext) XML(code int, i interface{}) (err error) {
	indent := ""
	if _, pretty := c.QueryParams()["pretty"]; c.echo.Debug || pretty {
		indent = defaultIndent
	}
	return c.xml(code, i, indent)
}

// XMLPretty sends a pretty-print XML with status code.
func (c *DefaultContext) XMLPretty(code int, i interface{}, indent string) (err error) {
	return c.xml(code, i, indent)
}

// XMLBlob sends an XML blob response with status code.
func (c *DefaultContext) XMLBlob(code int, b []byte) (err error) {
	c.writeContentType(MIMEApplicationXMLCharsetUTF8)
	c.response.WriteHeader(code)
	if _, err = c.response.Write([]byte(xml.Header)); err != nil {
		return
	}
	_, err = c.response.Write(b)
	return
}

// Blob sends a blob response with status code and content type.
func (c *DefaultContext) Blob(code int, contentType string, b []byte) (err error) {
	c.writeContentType(contentType)
	c.response.WriteHeader(code)
	_, err = c.response.Write(b)
	return
}

// Stream sends a streaming response with status code and content type.
func (c *DefaultContext) Stream(code int, contentType string, r io.Reader) (err error) {
	c.writeContentType(contentType)
	c.response.WriteHeader(code)
	_, err = io.Copy(c.response, r)
	return
}

// File sends a response with the content of the file.
func (c *DefaultContext) File(file string) error {
	return fsFile(c, file, c.echo.Filesystem)
}

// FileFS serves file from given file system.
//
// When dealing with `embed.FS` use `fs := echo.MustSubFS(fs, "rootDirectory") to create sub fs which uses necessary
// prefix for directory path. This is necessary as `//go:embed assets/images` embeds files with paths
// including `assets/images` as their prefix.
func (c *DefaultContext) FileFS(file string, filesystem fs.FS) error {
	return fsFile(c, file, filesystem)
}

func fsFile(c Context, file string, filesystem fs.FS) error {
	f, err := filesystem.Open(file)
	if err != nil {
		return ErrNotFound
	}
	defer f.Close()

	fi, _ := f.Stat()
	if fi.IsDir() {
		file = filepath.ToSlash(filepath.Join(file, indexPage)) // ToSlash is necessary for Windows. fs.Open and os.Open are different in that aspect.
		f, err = filesystem.Open(file)
		if err != nil {
			return ErrNotFound
		}
		defer f.Close()
		if fi, err = f.Stat(); err != nil {
			return err
		}
	}
	ff, ok := f.(io.ReadSeeker)
	if !ok {
		return errors.New("file does not implement io.ReadSeeker")
	}
	http.ServeContent(c.Response(), c.Request(), fi.Name(), fi.ModTime(), ff)
	return nil
}

// Attachment sends a response as attachment, prompting client to save the file.
func (c *DefaultContext) Attachment(file, name string) error {
	return c.contentDisposition(file, name, "attachment")
}

// Inline sends a response as inline, opening the file in the browser.
func (c *DefaultContext) Inline(file, name string) error {
	return c.contentDisposition(file, name, "inline")
}

func (c *DefaultContext) contentDisposition(file, name, dispositionType string) error {
	c.response.Header().Set(HeaderContentDisposition, fmt.Sprintf("%s; filename=%q", dispositionType, name))
	return c.File(file)
}

// NoContent sends a response with no body and a status code.
func (c *DefaultContext) NoContent(code int) error {
	c.response.WriteHeader(code)
	return nil
}

// Redirect redirects the request to a provided URL with status code.
func (c *DefaultContext) Redirect(code int, url string) error {
	if code < 300 || code > 308 {
		return ErrInvalidRedirectCode
	}
	c.response.Header().Set(HeaderLocation, url)
	c.response.WriteHeader(code)
	return nil
}

// Echo returns the `Echo` instance.
func (c *DefaultContext) Echo() *Echo {
	return c.echo
}<|MERGE_RESOLUTION|>--- conflicted
+++ resolved
@@ -55,129 +55,6 @@
 	// PathParam returns path parameter by name.
 	PathParam(name string) string
 
-<<<<<<< HEAD
-	// PathParams returns path parameter values.
-	PathParams() PathParams
-
-	// SetPathParams sets path parameters for current request.
-	SetPathParams(params PathParams)
-
-	// QueryParam returns the query param for the provided name.
-	QueryParam(name string) string
-
-	// QueryParamDefault returns the query param or default value for the provided name.
-	QueryParamDefault(name, defaultValue string) string
-
-	// QueryParams returns the query parameters as `url.Values`.
-	QueryParams() url.Values
-
-	// QueryString returns the URL query string.
-	QueryString() string
-
-	// FormValue returns the form field value for the provided name.
-	FormValue(name string) string
-
-	// FormValueDefault returns the form field value or default value for the provided name.
-	FormValueDefault(name, defaultValue string) string
-
-	// FormValues returns the form field values as `url.Values`.
-	FormValues() (url.Values, error)
-
-	// FormFile returns the multipart form file for the provided name.
-	FormFile(name string) (*multipart.FileHeader, error)
-
-	// MultipartForm returns the multipart form.
-	MultipartForm() (*multipart.Form, error)
-
-	// Cookie returns the named cookie provided in the request.
-	Cookie(name string) (*http.Cookie, error)
-
-	// SetCookie adds a `Set-Cookie` header in HTTP response.
-	SetCookie(cookie *http.Cookie)
-
-	// Cookies returns the HTTP cookies sent with the request.
-	Cookies() []*http.Cookie
-
-	// Get retrieves data from the context.
-	Get(key string) interface{}
-
-	// Set saves data in the context.
-	Set(key string, val interface{})
-
-	// Bind binds the request body into provided type `i`. The default binder
-	// does it based on Content-Type header.
-	Bind(i interface{}) error
-
-	// Validate validates provided `i`. It is usually called after `Context#Bind()`.
-	// Validator must be registered using `Echo#Validator`.
-	Validate(i interface{}) error
-
-	// Render renders a template with data and sends a text/html response with status
-	// code. Renderer must be registered using `Echo.Renderer`.
-	Render(code int, name string, data interface{}) error
-
-	// HTML sends an HTTP response with status code.
-	HTML(code int, html string) error
-
-	// HTMLBlob sends an HTTP blob response with status code.
-	HTMLBlob(code int, b []byte) error
-
-	// String sends a string response with status code.
-	String(code int, s string) error
-
-	// JSON sends a JSON response with status code.
-	JSON(code int, i interface{}) error
-
-	// JSONPretty sends a pretty-print JSON with status code.
-	JSONPretty(code int, i interface{}, indent string) error
-
-	// JSONBlob sends a JSON blob response with status code.
-	JSONBlob(code int, b []byte) error
-
-	// JSONP sends a JSONP response with status code. It uses `callback` to construct
-	// the JSONP payload.
-	JSONP(code int, callback string, i interface{}) error
-
-	// JSONPBlob sends a JSONP blob response with status code. It uses `callback`
-	// to construct the JSONP payload.
-	JSONPBlob(code int, callback string, b []byte) error
-
-	// XML sends an XML response with status code.
-	XML(code int, i interface{}) error
-
-	// XMLPretty sends a pretty-print XML with status code.
-	XMLPretty(code int, i interface{}, indent string) error
-
-	// XMLBlob sends an XML blob response with status code.
-	XMLBlob(code int, b []byte) error
-
-	// Blob sends a blob response with status code and content type.
-	Blob(code int, contentType string, b []byte) error
-
-	// Stream sends a streaming response with status code and content type.
-	Stream(code int, contentType string, r io.Reader) error
-
-	// File sends a response with the content of the file.
-	File(file string) error
-
-	// FileFS sends a response with the content of the file from given filesystem.
-	FileFS(file string, filesystem fs.FS) error
-
-	// Attachment sends a response as attachment, prompting client to save the
-	// file.
-	Attachment(file string, name string) error
-
-	// Inline sends a response as inline, opening the file in the browser.
-	Inline(file string, name string) error
-
-	// NoContent sends a response with no body and a status code.
-	NoContent(code int) error
-
-	// Redirect redirects the request to a provided URL with status code.
-	Redirect(code int, url string) error
-
-	// Echo returns the `Echo` instance.
-=======
 	// PathParamDefault returns the path parameter or default value for the provided name.
 	//
 	// Notes for DefaultRouter implementation:
@@ -312,7 +189,6 @@
 	//
 	// WARNING: Remember that Echo public fields and methods are coroutine safe ONLY when you are NOT mutating them
 	// anywhere in your code after Echo server has started.
->>>>>>> aad765a5
 	Echo() *Echo
 }
 
@@ -512,14 +388,6 @@
 	if c.currentParams != nil {
 		return c.currentParams.Get(name, "")
 	}
-<<<<<<< HEAD
-
-	return c.pathParams.Get(name, "")
-}
-
-// PathParamDefault does not exist as expecting empty path param makes no sense
-
-=======
 
 	return c.pathParams.Get(name, "")
 }
@@ -529,7 +397,6 @@
 	return c.pathParams.Get(name, defaultValue)
 }
 
->>>>>>> aad765a5
 // PathParams returns path parameter values.
 func (c *DefaultContext) PathParams() PathParams {
 	if c.currentParams != nil {
@@ -555,12 +422,8 @@
 }
 
 // QueryParamDefault returns the query param or default value for the provided name.
-<<<<<<< HEAD
-// Note: QueryParamDefault does not distinguish if form had no value by that name or value was empty string
-=======
 // Note: QueryParamDefault does not distinguish if query had no value by that name or value was empty string
 // This means URLs `/test?search=` and `/test` would both return `1` for `c.QueryParamDefault("search", "1")`
->>>>>>> aad765a5
 func (c *DefaultContext) QueryParamDefault(name, defaultValue string) string {
 	value := c.QueryParam(name)
 	if value == "" {
